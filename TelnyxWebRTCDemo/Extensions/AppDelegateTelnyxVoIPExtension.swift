--- conflicted
+++ resolved
@@ -69,15 +69,7 @@
     
     func onRemoteCallEnded(callId: UUID) {
         print("AppDelegate:: TxClientDelegate onRemoteCallEnded() callKitUUID [\(String(describing: self.callKitUUID))] callId [\(callId)]")
-<<<<<<< HEAD
-        FileLogger.shared.log("AppDelegate:: TxClientDelegate onRemoteCallEnded() callKitUUID [\(String(describing: self.callKitUUID))] callId [\(callId)]")
         reportCallEnd(callId: callId)
-
-=======
-        reportCallEnd(callId: callId)
-
-        // There can be a race condition, where remote peer ends call before previousCall or currentCall is set
->>>>>>> 854e8145
         if (previousCall?.callInfo?.callId == callId) {
             self.previousCall = nil
         }
