//
//  UserDefaultExtension.swift
//  TelnyxWebRTCDemo
//
//  Created by Guillermo Battistel on 18/05/2021.
//

import Foundation
import TelnyxRTC

enum UserDefaultsKey: String {
    case selectedSipCredential = "SELECTED_SIP_CREDENTIAL"
    case sipCredentials = "SIP_CREDENTIALS"
    case pushDeviceToken = "PUSH_DEVICE_TOKEN"
    case callDestination = "CALL_DESTINATION"
    case webrtcEnvironment = "WEBRTC_ENVIRONMENT"
    case forceRelayCandidate = "FORCE_RELAY_CANDIDATE"
    case webrtcStats = "WEBRTC_STATS"
    case sendWebRTCStatsViaSocket = "SEND_WEBRTC_STATS_VIA_SOCKET"
    case useTrickleIce = "USE_TRICKLE_ICE"
    case preferredAudioCodecs = "PREFERRED_AUDIO_CODECS"
<<<<<<< HEAD
    case customServerEnabled = "CUSTOM_SERVER_ENABLED"
    case customServerHost = "CUSTOM_SERVER_HOST"
    case customServerPort = "CUSTOM_SERVER_PORT"
=======
    case aiAssistantTargetId = "AI_ASSISTANT_TARGET_ID"
>>>>>>> 551ae48f
}

extension UserDefaults {
    
    // MARK: - Push Token
    func savePushToken(_ pushToken: String) {
        set(pushToken, forKey: UserDefaultsKey.pushDeviceToken.rawValue)
    }
    
    func deletePushToken() {
        removeObject(forKey: UserDefaultsKey.pushDeviceToken.rawValue)
    }
    
    func getPushToken() -> String? {
        return string(forKey: UserDefaultsKey.pushDeviceToken.rawValue)
    }
    
    func saveCallDestination(_ callDestination: String) {
        set(callDestination, forKey: UserDefaultsKey.callDestination.rawValue)
    }
    
    func getCallDestination() -> String {
        return string(forKey: UserDefaultsKey.callDestination.rawValue) ?? ""
    }
    
    func getEnvironment() -> WebRTCEnvironment {
        let value = string(forKey: UserDefaultsKey.webrtcEnvironment.rawValue) ?? ""
        return WebRTCEnvironment.fromString(value)
    }
    
    func saveEnvironment(_ environment: WebRTCEnvironment) {
        let value = environment.toString()
        set(value, forKey: UserDefaultsKey.webrtcEnvironment.rawValue)
    }
    
    // MARK: - Force Relay Candidate
    func saveForceRelayCandidate(_ forceRelay: Bool) {
        set(forceRelay, forKey: UserDefaultsKey.forceRelayCandidate.rawValue)
    }
    
    func getForceRelayCandidate() -> Bool {
        return bool(forKey: UserDefaultsKey.forceRelayCandidate.rawValue)
    }
    
    // MARK: - WebRTC Stats
    func saveWebRTCStats(_ enabled: Bool) {
        set(enabled, forKey: UserDefaultsKey.webrtcStats.rawValue)
    }
    
    func getWebRTCStats() -> Bool {
        // Default to true if not set
        if object(forKey: UserDefaultsKey.webrtcStats.rawValue) == nil {
            return true
        }
        return bool(forKey: UserDefaultsKey.webrtcStats.rawValue)
    }
    
    // MARK: - Send WebRTC Stats Via Socket
    func saveSendWebRTCStatsViaSocket(_ enabled: Bool) {
        set(enabled, forKey: UserDefaultsKey.sendWebRTCStatsViaSocket.rawValue)
    }

    func getSendWebRTCStatsViaSocket() -> Bool {
        // Default to false if not set
        if object(forKey: UserDefaultsKey.sendWebRTCStatsViaSocket.rawValue) == nil {
            return false
        }
        return bool(forKey: UserDefaultsKey.sendWebRTCStatsViaSocket.rawValue)
    }

    // MARK: - Use Trickle ICE
    func saveUseTrickleIce(_ enabled: Bool) {
        print("[TRICKLE-ICE] UserDefaults:: saveUseTrickleIce(\(enabled))")
        set(enabled, forKey: UserDefaultsKey.useTrickleIce.rawValue)
        synchronize() // Force synchronization to ensure value is written immediately
        print("[TRICKLE-ICE] UserDefaults:: Value saved and synchronized")
    }

    func getUseTrickleIce() -> Bool {
        let storedObject = object(forKey: UserDefaultsKey.useTrickleIce.rawValue)

        // Default to true if not set (enabling Trickle ICE by default)
        if storedObject == nil {
            print("[TRICKLE-ICE] UserDefaults:: getUseTrickleIce() - No stored value, returning default: true")
            return true
        }

        let value = bool(forKey: UserDefaultsKey.useTrickleIce.rawValue)
        print("[TRICKLE-ICE] UserDefaults:: getUseTrickleIce() - Stored value: \(value)")
        return value
    }

    // MARK: - Preferred Audio Codecs
    func savePreferredAudioCodecs(_ codecs: [TxCodecCapability]) {
        let encoder = JSONEncoder()
        if let encoded = try? encoder.encode(codecs) {
            set(encoded, forKey: UserDefaultsKey.preferredAudioCodecs.rawValue)
        }
    }

    func getPreferredAudioCodecs() -> [TxCodecCapability] {
        guard let data = data(forKey: UserDefaultsKey.preferredAudioCodecs.rawValue) else {
            return []
        }
        let decoder = JSONDecoder()
        return (try? decoder.decode([TxCodecCapability].self, from: data)) ?? []
    }

    func deletePreferredAudioCodecs() {
        removeObject(forKey: UserDefaultsKey.preferredAudioCodecs.rawValue)
    }

<<<<<<< HEAD
    // MARK: - Custom Server Configuration
    func saveCustomServerEnabled(_ enabled: Bool) {
        set(enabled, forKey: UserDefaultsKey.customServerEnabled.rawValue)
    }

    func getCustomServerEnabled() -> Bool {
        return bool(forKey: UserDefaultsKey.customServerEnabled.rawValue)
    }

    func saveCustomServerHost(_ host: String) {
        set(host, forKey: UserDefaultsKey.customServerHost.rawValue)
    }

    func getCustomServerHost() -> String {
        return string(forKey: UserDefaultsKey.customServerHost.rawValue) ?? ""
    }

    func saveCustomServerPort(_ port: String) {
        set(port, forKey: UserDefaultsKey.customServerPort.rawValue)
    }

    func getCustomServerPort() -> String {
        return string(forKey: UserDefaultsKey.customServerPort.rawValue) ?? ""
=======
    // MARK: - AI Assistant Target ID
    func saveAIAssistantTargetId(_ targetId: String) {
        set(targetId, forKey: UserDefaultsKey.aiAssistantTargetId.rawValue)
        synchronize() // Force immediate write
    }

    func getAIAssistantTargetId() -> String? {
        return string(forKey: UserDefaultsKey.aiAssistantTargetId.rawValue)
    }

    func deleteAIAssistantTargetId() {
        removeObject(forKey: UserDefaultsKey.aiAssistantTargetId.rawValue)
>>>>>>> 551ae48f
    }
}
<|MERGE_RESOLUTION|>--- conflicted
+++ resolved
@@ -19,13 +19,10 @@
     case sendWebRTCStatsViaSocket = "SEND_WEBRTC_STATS_VIA_SOCKET"
     case useTrickleIce = "USE_TRICKLE_ICE"
     case preferredAudioCodecs = "PREFERRED_AUDIO_CODECS"
-<<<<<<< HEAD
     case customServerEnabled = "CUSTOM_SERVER_ENABLED"
     case customServerHost = "CUSTOM_SERVER_HOST"
     case customServerPort = "CUSTOM_SERVER_PORT"
-=======
     case aiAssistantTargetId = "AI_ASSISTANT_TARGET_ID"
->>>>>>> 551ae48f
 }
 
 extension UserDefaults {
@@ -138,7 +135,6 @@
         removeObject(forKey: UserDefaultsKey.preferredAudioCodecs.rawValue)
     }
 
-<<<<<<< HEAD
     // MARK: - Custom Server Configuration
     func saveCustomServerEnabled(_ enabled: Bool) {
         set(enabled, forKey: UserDefaultsKey.customServerEnabled.rawValue)
@@ -162,7 +158,8 @@
 
     func getCustomServerPort() -> String {
         return string(forKey: UserDefaultsKey.customServerPort.rawValue) ?? ""
-=======
+    }
+
     // MARK: - AI Assistant Target ID
     func saveAIAssistantTargetId(_ targetId: String) {
         set(targetId, forKey: UserDefaultsKey.aiAssistantTargetId.rawValue)
@@ -175,6 +172,5 @@
 
     func deleteAIAssistantTargetId() {
         removeObject(forKey: UserDefaultsKey.aiAssistantTargetId.rawValue)
->>>>>>> 551ae48f
     }
 }
