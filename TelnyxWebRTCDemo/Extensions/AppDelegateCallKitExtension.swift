--- conflicted
+++ resolved
@@ -252,26 +252,6 @@
         }
         
         let selectedCredentials = SipCredentialsManager.shared.getSelectedCredential()
-<<<<<<< HEAD
-        let sipUser = selectedCredentials?.username ?? ""
-        let password = selectedCredentials?.password ?? ""
-        let deviceToken = userDefaults.getPushToken()
-        //Sets the login credentials and the ringtone/ringback configurations if required.
-        //Ringtone / ringback tone files are not mandatory.
-        let txConfig = TxConfig(sipUser: sipUser,
-                                password: password,
-                                pushDeviceToken: deviceToken,
-                                ringtone: "incoming_call.mp3",
-                                ringBackTone: "ringback_tone.mp3",
-                                //You can choose the appropriate verbosity level of the SDK.
-                                logLevel: .all,
-                                reconnectClient: true,
-                                // Enable WebRTC stats debug
-                                debug: false,
-                                // Force relay candidate
-                                forceRelayCandidate: false)
-=======
->>>>>>> f222d0b5
         
         if selectedCredentials?.isToken ?? false {
             let token = selectedCredentials?.username ?? ""
