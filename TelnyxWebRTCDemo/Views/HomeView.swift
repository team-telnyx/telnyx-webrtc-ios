import SwiftUI
import TelnyxRTC

enum SocketState {
    case clientReady
    case connected
    case disconnected
}

struct HomeView: View {
    @ObservedObject var viewModel: HomeViewModel
    
    @State private var isAnimating: Bool = false
    @State private var textOpacity: Double = 0.0
    @State private var keyboardHeight: CGFloat = 0
    @State private var scrollToKeyboard: Bool = false
    @State private var showPreCallDiagnosisSheet = false
    @State private var showMenu = false
    
    @State private var showRegionMenu = false
    @State private var selectedRegion: Region = .auto
    
    let onConnect: () -> Void
    let onDisconnect: () -> Void
    let onLongPressLogo: () -> Void
    
    let profileView: AnyView
    let callView: AnyView
    
    var body: some View {
        ScrollViewReader { proxy in
            
            ZStack {
                VStack {
                    // Top Menu Bar
                  
                    GeometryReader { geometry in
                        let safeHeight = max(geometry.size.height / 2 - 100, 0)
                        
                        ScrollView {
                            VStack {
                                Spacer().frame(height: isAnimating ? 50 : safeHeight)
                                
                                HStack {
                                    Spacer()
                                    
                                    Button(action: {
                                        showMenu.toggle()
                                    }) {
                                        Image(systemName: "ellipsis")
                                            .font(.system(size: 20, weight: .medium))
                                            .foregroundColor(Color(hex: "#1D1D1D"))
                                            .frame(width: 44, height: 44)
                                            .background(Color.white.opacity(0.8))
                                            .clipShape(Circle())
                                            .shadow(color: .black.opacity(0.1), radius: 2, x: 0, y: 1)
                                    }
                                    .padding(.trailing, 20)
                                    .padding(.top, 10)
                                }
                                .zIndex(1)
                                
                                Image("telnyx-logo")
                                    .resizable()
                                    .scaledToFit()
                                    .frame(width: 200)
                                    .onLongPressGesture {
                                        onLongPressLogo()
                                    }
                                    .accessibilityIdentifier(AccessibilityIdentifiers.homeViewLogo)
                                
                                
                                if isAnimating {
                                    VStack {
                                        if viewModel.socketState == .connected || viewModel.socketState == .clientReady {
                                            Text("Enter a destination (phone number or SIP user) to initiate your call.")
                                                .font(.system(size: 18, weight: .regular))
                                                .foregroundColor(Color(hex: "1D1D1D"))
                                                .padding(20)
                                        } else {
                                            Text("Please confirm details below and click ‘Connect’ to make a call.")
                                                .font(.system(size: 18, weight: .regular))
                                                .foregroundColor(Color(hex: "1D1D1D"))
                                                .padding(20)
                                        }
                                        statesView()
                                        
                                        // Profile or Call view
                                        profileOrCallView(for: viewModel.socketState)
                                            .padding(.bottom, 16)
                                            .id("keyboard")
                                        
                                        Spacer()
                                    }
                                    .opacity(textOpacity)
                                    .frame(maxWidth: .infinity, alignment: .center)
                                }
                            }
                            .frame(maxWidth: .infinity)
                            .padding(.bottom, keyboardHeight)
                            .animation(.easeOut(duration: 0.3), value: keyboardHeight)
                            .onChange(of: scrollToKeyboard) { shouldScroll in
                                if shouldScroll {
                                    withAnimation {
                                        proxy.scrollTo("keyboard", anchor: .bottom)
                                    }
                                }
                            }
                            .onAppear {
                                withAnimation(nil) {
                                    isAnimating = true
                                }
                                withAnimation(nil) {
                                    textOpacity = 1.0
                                }
                                setupKeyboardObservers()
                            }
                            .onDisappear {
                                removeKeyboardObservers()
                            }
                        }
                    }
                    if viewModel.callState == .NEW || .DONE(reason: nil) == viewModel.callState {
                        if viewModel.socketState == .disconnected {
                            Button(action: onConnect) {
                                Text("Connect")
                                    .font(.system(size: 16).bold())
                                    .foregroundColor(.white)
                                    .frame(maxWidth: 300)
                                    .padding(.vertical, 12)
                                    .background(Color(hex: "#1D1D1D"))
                                    .cornerRadius(20)
                            }
                            .accessibilityIdentifier(AccessibilityIdentifiers.connectButton)
                            .padding(.horizontal, 60)
                            .padding(.bottom, 20)
                        } else {
                            Button(action: onDisconnect) {
                                Text("Disconnect")
                                    .font(.system(size: 16).bold())
                                    .foregroundColor(.white)
                                    .frame(maxWidth: 300, minHeight: 16)
                                    .padding(.vertical, 12)
                                    .background(Color(hex: "#1D1D1D"))
                                    .cornerRadius(100)
                            }
                            .accessibilityIdentifier(AccessibilityIdentifiers.disconnectButton)
                            .padding(.horizontal, 60)
                            .padding(.bottom, 10)
                        }
                        
                        // Environment Text
                        Text(viewModel.environment)
                            .font(.system(size: 14, weight: .regular))
                            .foregroundColor(Color(hex: "#525252"))
                            .padding(.bottom, 30)
                    }
                }
                .frame(maxWidth: .infinity, maxHeight: .infinity)
                
                if viewModel.isLoading {
                    Color.black.opacity(0.5)
                        .edgesIgnoringSafeArea(.all)
                    
                    VStack {
                        ProgressView()
                            .progressViewStyle(CircularProgressViewStyle(tint: Color(hex: "#00E3AA")))
                            .scaleEffect(1.5)
                    }
                }
                
                // Menu Overlay
                OverflowMenuView(
                              showMenu: $showMenu,
                              showPreCallDiagnosisSheet: $showPreCallDiagnosisSheet,
                              showRegionMenu: $showRegionMenu,
                              selectedRegion: $viewModel.seletedRegion
                          )
                
                RegionMenuView(
                      showRegionMenu: $showRegionMenu,
                      selectedRegion: $viewModel.seletedRegion 
                  )
            }
            .background(Color(hex: "#FEFDF5")).ignoresSafeArea()
            .sheet(isPresented: $showPreCallDiagnosisSheet) {
                PreCallDiagnosisBottomSheet(
                    isPresented: $showPreCallDiagnosisSheet,
                    viewModel: viewModel
                )
            }
        }
    }
    
    
    private func setupKeyboardObservers() {
        NotificationCenter.default.addObserver(forName: UIResponder.keyboardWillShowNotification, object: nil, queue: .main) { notification in
            if let keyboardFrame = notification.userInfo?[UIResponder.keyboardFrameEndUserInfoKey] as? CGRect {
                keyboardHeight = keyboardFrame.height
                withAnimation {
                    scrollToKeyboard = true
                }
            }
        }
        
        NotificationCenter.default.addObserver(forName: UIResponder.keyboardWillHideNotification, object: nil, queue: .main) { _ in
            keyboardHeight = 0
            withAnimation {
                scrollToKeyboard = false
            }
        }
    }
    
    private func removeKeyboardObservers() {
        NotificationCenter.default.removeObserver(self, name: UIResponder.keyboardWillShowNotification, object: nil)
        NotificationCenter.default.removeObserver(self, name: UIResponder.keyboardWillHideNotification, object: nil)
    }
    
    @ViewBuilder
    private func statesView() -> some View {
        VStack {
            Text("Socket")
                .font(.system(size: 18, weight: .regular))
                .foregroundColor(Color(hex: "#525252"))
                .frame(maxWidth: .infinity, alignment: .leading)
                .padding(.top, 10)
            
            HStack {
                Circle()
                    .fill(viewModel.socketState == .connected || viewModel.socketState == .clientReady ? Color(hex: "00E3AA") : Color(hex: "D40000"))
                    .frame(width: 8, height: 8)
                Text(socketStateText(for: viewModel.socketState))
                    .font(.system(size: 15, weight: .regular))
                    .foregroundColor(Color(hex: "1D1D1D"))
            }
            .frame(maxWidth: .infinity, alignment: .leading)
            .padding(.top, 5)
            
            // Call State
            if viewModel.socketState == .connected || viewModel.socketState == .clientReady {
                let stateInfo = callStateInfo(for: viewModel.callState)
                Text("Call State")
                    .font(.system(size: 15, weight: .regular))
                    .foregroundColor(Color(hex: "1D1D1D"))
                    .frame(maxWidth: .infinity, alignment: .leading)
                    .padding(.top, 10)
                
                HStack(spacing: 8) {
                    
                    Circle()
                        .fill(stateInfo.color)
                        .frame(width: 8, height: 8)
                    
                    Text(stateInfo.text)
                        .font(.system(size: 15, weight: .regular))
                        .foregroundColor(Color(hex: "1D1D1D"))
                        .frame(maxWidth: .infinity, alignment: .leading)
                }
                
            }
            
            // Session
            VStack {
                Text("Session ID")
                    .font(.system(size: 18, weight: .regular))
                    .foregroundColor(Color(hex: "#525252"))
                    .frame(maxWidth: .infinity, alignment: .leading)
                    .padding(.top, 10)
                
                Text(viewModel.sessionId)
                    .font(.system(size: 15, weight: .regular))
                    .foregroundColor(Color(hex: "1D1D1D"))
                    .padding(.top, 2)
                    .frame(maxWidth: .infinity, alignment: .leading)
            }
            .frame(maxWidth: .infinity, alignment: .center)
            .padding(.bottom, 16)
            .padding(.top, 8)
        }
        .frame(maxWidth: .infinity, alignment: .leading)
        .padding(.bottom, 8)
        .padding(.horizontal, 30)
    }
    
    
    @ViewBuilder
    private func profileOrCallView(for state: SocketState) -> some View {
        switch state {
            case .disconnected:
                profileView
            case .connected, .clientReady:
                callView
        }
    }
    
    private func socketStateText(for state: SocketState) -> String {
        switch state {
            case .disconnected:
                return "Disconnected"
            case .connected:
                return "Connected"
            case .clientReady:
                return "Client-ready"
        }
    }
    
    private func callStateInfo(for state: CallState) -> (color: Color, text: String) {
        switch state {
        case .DONE(let reason):
            if let reason = reason, let cause = reason.cause {
                return (Color.gray, "DONE - \(cause)")
            }
            return (Color.gray, "DONE")
        case .RINGING:
            return (Color(hex: "#3434EF"), "Ringing")
        case .CONNECTING:
            return (Color(hex: "#008563"), "Connecting")
        case .DROPPED(let reason):
            return (Color(hex: "#D40000"), "Dropped - \(reason.rawValue)")
        case .RECONNECTING(let reason):
            return (Color(hex: "#CF7E20"), "Reconnecting - \(reason.rawValue)")
        case .ACTIVE:
            return (Color(hex: "#008563"), "Active")
        case .NEW:
            return (Color.black, "New")
        case .HELD:
            return (Color(hex: "#008563"), "Held")
        }
    }
}

struct HomeView_Previews: PreviewProvider {
    static var previews: some View {
        HomeView(
            viewModel: HomeViewModel(),
            onConnect: {},
            onDisconnect: {},
            onLongPressLogo: {},
            profileView: AnyView(
                ProfileView(
                    viewModel: ProfileViewModel(),
                    onAddProfile: {},
                    onSwitchProfile: {})),
            callView: AnyView(
                CallView(
                    viewModel: CallViewModel(), isPhoneNumber: false,
                    onStartCall: {},
                    onEndCall: {},
                    onRejectCall: {},
                    onAnswerCall: {},
                    onMuteUnmuteSwitch: { _ in },
                    onToggleSpeaker: {},
                    onHold: { _ in },
                    onDTMF: { _ in },
<<<<<<< HEAD
                    onRedial: {_ in}
=======
                    onRedial: { _ in }
>>>>>>> 2bb5fc56
                )
            )
        )
    }
}
<|MERGE_RESOLUTION|>--- conflicted
+++ resolved
@@ -352,11 +352,7 @@
                     onToggleSpeaker: {},
                     onHold: { _ in },
                     onDTMF: { _ in },
-<<<<<<< HEAD
-                    onRedial: {_ in}
-=======
                     onRedial: { _ in }
->>>>>>> 2bb5fc56
                 )
             )
         )
