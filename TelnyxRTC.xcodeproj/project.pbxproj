--- conflicted
+++ resolved
@@ -18,11 +18,8 @@
 		3BABEA392D5F595A00B7C79C /* NetworkMonitor.swift in Sources */ = {isa = PBXBuildFile; fileRef = 3BABEA382D5F595A00B7C79C /* NetworkMonitor.swift */; };
 		3BC03B4E2CC25F5F00FD2B29 /* Reachability.framework in Frameworks */ = {isa = PBXBuildFile; fileRef = 3B0F56CC2C7F1CCA0011A48A /* Reachability.framework */; };
 		3BF1D5842BEB7B8F0097453F /* TelnyxRTC.podspec in Resources */ = {isa = PBXBuildFile; fileRef = 3BF1D5832BEB7B8F0097453F /* TelnyxRTC.podspec */; };
-<<<<<<< HEAD
 		40A6312DE4C8A64DE698FB8C /* Pods_TelnyxRTC.framework in Frameworks */ = {isa = PBXBuildFile; fileRef = D87AD5A4AF97E56A91F9AD04 /* Pods_TelnyxRTC.framework */; };
 		63028CD9806A4EA4826C7D52 /* Pods_TelnyxWebRTCDemo.framework in Frameworks */ = {isa = PBXBuildFile; fileRef = B2941A8F2124E97E56648C87 /* Pods_TelnyxWebRTCDemo.framework */; };
-=======
->>>>>>> 6ea71c27
 		9911247E2CF50092000C23BA /* Dictionary+Extensions.swift in Sources */ = {isa = PBXBuildFile; fileRef = 9911247D2CF50088000C23BA /* Dictionary+Extensions.swift */; };
 		991A6D442D3A96C100B29785 /* SplashScreen.swift in Sources */ = {isa = PBXBuildFile; fileRef = 991A6D432D3A96C100B29785 /* SplashScreen.swift */; };
 		991A6D492D3AB36E00B29785 /* SipCredentialsView.swift in Sources */ = {isa = PBXBuildFile; fileRef = 991A6D482D3AB36E00B29785 /* SipCredentialsView.swift */; };
@@ -547,13 +544,9 @@
 			children = (
 				B368BEC025EDDB610032AE52 /* TelnyxRTC.framework */,
 				B368BED125EDDBC90032AE52 /* TelnyxRTCTests.xctest */,
-<<<<<<< HEAD
 				B368BEE825EDDD060032AE52 /* TelnyxWebRTCDemo.app */,
 				9946517F2D761F7800049EF4 /* TelnyxWebRTCDemoUITests.xctest */,
-=======
-				B368BEE825EDDD060032AE52 /* Telnyx WebRTC.app */,
-				993CA9C82D530F6700872588 /* TelnyxWebRTCDemoUITests.xctest */,
->>>>>>> 6ea71c27
+
 			);
 			name = Products;
 			sourceTree = "<group>";
@@ -1458,12 +1451,7 @@
 				);
 				MARKETING_VERSION = 1.2.0;
 				PRODUCT_BUNDLE_IDENTIFIER = com.telnyx.webrtcapp;
-<<<<<<< HEAD
-				PRODUCT_NAME = "$(TARGET_NAME)";
-				PROVISIONING_PROFILE_SPECIFIER = "";
-=======
 				PRODUCT_NAME = "Telnyx WebRTC";
->>>>>>> 6ea71c27
 				SWIFT_VERSION = 5.0;
 				TARGETED_DEVICE_FAMILY = 1;
 			};
@@ -1490,13 +1478,8 @@
 				);
 				MARKETING_VERSION = 1.2.0;
 				PRODUCT_BUNDLE_IDENTIFIER = com.telnyx.webrtcapp;
-<<<<<<< HEAD
-				PRODUCT_NAME = "$(TARGET_NAME)";
 				PROVISIONING_PROFILE_SPECIFIER = "";
-				"PROVISIONING_PROFILE_SPECIFIER[sdk=iphoneos*]" = "ios-webrtcapp-uitests-profile";
-=======
 				PRODUCT_NAME = "Telnyx WebRTC";
->>>>>>> 6ea71c27
 				SWIFT_VERSION = 5.0;
 				TARGETED_DEVICE_FAMILY = 1;
 			};
