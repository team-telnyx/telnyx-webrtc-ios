// !$*UTF8*$!
{
	archiveVersion = 1;
	classes = {
	};
	objectVersion = 54;
	objects = {

/* Begin PBXBuildFile section */
		08C80C8CC74C9BC033B62062 /* Pods_TelnyxWebRTCDemo.framework in Frameworks */ = {isa = PBXBuildFile; fileRef = D6E477492CA6207B0CA04BB3 /* Pods_TelnyxWebRTCDemo.framework */; };
		3B0F56CB2C7F15830011A48A /* StatsMessage.swift in Sources */ = {isa = PBXBuildFile; fileRef = 3B0F56CA2C7F15830011A48A /* StatsMessage.swift */; };
		3B1B4D132E2532B800A5DD2D /* RegionIntegrationTests.swift in Sources */ = {isa = PBXBuildFile; fileRef = 3B1B4D102E2532B800A5DD2D /* RegionIntegrationTests.swift */; };
		3B1B4D142E2532B800A5DD2D /* RegionTests.swift in Sources */ = {isa = PBXBuildFile; fileRef = 3B1B4D112E2532B800A5DD2D /* RegionTests.swift */; };
		3B1B4D3F2E2E563C00A5DD2D /* Config.xcconfig in Resources */ = {isa = PBXBuildFile; fileRef = 3B1B4D3E2E2E563C00A5DD2D /* Config.xcconfig */; };
		3B1B4D402E2E563C00A5DD2D /* Config.xcconfig in Resources */ = {isa = PBXBuildFile; fileRef = 3B1B4D3E2E2E563C00A5DD2D /* Config.xcconfig */; };
		3B1BE6F72AA9A467000B7962 /* TxPushIPConfig.swift in Sources */ = {isa = PBXBuildFile; fileRef = 3B1BE6F62AA9A467000B7962 /* TxPushIPConfig.swift */; };
		3B1F43EF2AE0B01E00A610BA /* Params.swift in Sources */ = {isa = PBXBuildFile; fileRef = 3B1F43EE2AE0B01E00A610BA /* Params.swift */; };
		3B21257C2DC8126B00E68EA6 /* CallQualityMetrics.swift in Sources */ = {isa = PBXBuildFile; fileRef = 3B21257B2DC8126B00E68EA6 /* CallQualityMetrics.swift */; };
		3B21257E2DC8129700E68EA6 /* MOSCalculator.swift in Sources */ = {isa = PBXBuildFile; fileRef = 3B21257D2DC8129700E68EA6 /* MOSCalculator.swift */; };
		3B49B7152AA9B0A20026D36D /* AttachCallMessage.swift in Sources */ = {isa = PBXBuildFile; fileRef = 3B49B7142AA9B0A20026D36D /* AttachCallMessage.swift */; };
		3B5CD8D92D833677006D3734 /* TelnyxRTC.framework in Frameworks */ = {isa = PBXBuildFile; fileRef = B368BEC025EDDB610032AE52 /* TelnyxRTC.framework */; };
		3B5CD8DA2D833677006D3734 /* TelnyxRTC.framework in Embed Frameworks */ = {isa = PBXBuildFile; fileRef = B368BEC025EDDB610032AE52 /* TelnyxRTC.framework */; settings = {ATTRIBUTES = (CodeSignOnCopy, RemoveHeadersOnCopy, ); }; };
		3B72695D2A9396BF00D2A602 /* DisablePushMessage.swift in Sources */ = {isa = PBXBuildFile; fileRef = 3B72695C2A9396BF00D2A602 /* DisablePushMessage.swift */; };
		3B758F1A2BF44D7800D50069 /* PrivacyInfo.xcprivacy in Resources */ = {isa = PBXBuildFile; fileRef = 3B758F192BF44D7800D50069 /* PrivacyInfo.xcprivacy */; };
		3B758F1E2BF97E8C00D50069 /* FileLoger.swift in Sources */ = {isa = PBXBuildFile; fileRef = 3B758F1D2BF97E8C00D50069 /* FileLoger.swift */; };
		3B7D29952DF1C2980094EB90 /* AppModel.xcdatamodeld in Sources */ = {isa = PBXBuildFile; fileRef = 3B7D29932DF1C2980094EB90 /* AppModel.xcdatamodeld */; };
		3B7D299F2DF1C6F70094EB90 /* CallHistoryDatabase.swift in Sources */ = {isa = PBXBuildFile; fileRef = 3B7D299E2DF1C6F70094EB90 /* CallHistoryDatabase.swift */; };
		3B7D29A52DF1CEA00094EB90 /* CallDirection.swift in Sources */ = {isa = PBXBuildFile; fileRef = 3B7D29A42DF1CEA00094EB90 /* CallDirection.swift */; };
		3B7D29A72DF1D5100094EB90 /* CallHistoryManager.swift in Sources */ = {isa = PBXBuildFile; fileRef = 3B7D29A62DF1D5100094EB90 /* CallHistoryManager.swift */; };
		3B7D29A92DF1E2080094EB90 /* CallHistoryBottomSheet.swift in Sources */ = {isa = PBXBuildFile; fileRef = 3B7D29A82DF1E2080094EB90 /* CallHistoryBottomSheet.swift */; };
		3B91C0F52BE3A44600A03067 /* PrivacyInfo.xcprivacy in Resources */ = {isa = PBXBuildFile; fileRef = 3B91C0F42BE3A44600A03067 /* PrivacyInfo.xcprivacy */; };
		3BA535E52DFB94A6005AF0F4 /* PreCallDiagnosis.swift in Sources */ = {isa = PBXBuildFile; fileRef = 3BA535E42DFB94A6005AF0F4 /* PreCallDiagnosis.swift */; };
		3BA535E72DFB9BE3005AF0F4 /* PreCallDiagnosisBottomSheet.swift in Sources */ = {isa = PBXBuildFile; fileRef = 3BA535E62DFB9BE3005AF0F4 /* PreCallDiagnosisBottomSheet.swift */; };
		3BA535E92DFBA37C005AF0F4 /* PreCallDiagnosticManager.swift in Sources */ = {isa = PBXBuildFile; fileRef = 3BA535E82DFBA37C005AF0F4 /* PreCallDiagnosticManager.swift */; };
		3BABEA392D5F595A00B7C79C /* NetworkMonitor.swift in Sources */ = {isa = PBXBuildFile; fileRef = 3BABEA382D5F595A00B7C79C /* NetworkMonitor.swift */; };
		3BC03B4E2CC25F5F00FD2B29 /* Reachability.framework in Frameworks */ = {isa = PBXBuildFile; fileRef = 3B0F56CC2C7F1CCA0011A48A /* Reachability.framework */; };
		3BE7C75C2E0189AB00FF74A1 /* Config.xcconfig.example in Resources */ = {isa = PBXBuildFile; fileRef = 3BE7C75B2E0189AB00FF74A1 /* Config.xcconfig.example */; };
		3BE7C75D2E0189AB00FF74A1 /* Config.xcconfig.example in Resources */ = {isa = PBXBuildFile; fileRef = 3BE7C75B2E0189AB00FF74A1 /* Config.xcconfig.example */; };
		3BE7C75F2E0334AB00FF74A1 /* Region.swift in Sources */ = {isa = PBXBuildFile; fileRef = 3BE7C75E2E0334AB00FF74A1 /* Region.swift */; };
		3BE7C7612E0421EB00FF74A1 /* OverflowMenuView.swift in Sources */ = {isa = PBXBuildFile; fileRef = 3BE7C7602E0421EB00FF74A1 /* OverflowMenuView.swift */; };
		3BE7C7632E04292300FF74A1 /* RegionMenuView.swift in Sources */ = {isa = PBXBuildFile; fileRef = 3BE7C7622E04292300FF74A1 /* RegionMenuView.swift */; };
		3BE84BA82D9C944A00CA1B70 /* DestinationToggle.swift in Sources */ = {isa = PBXBuildFile; fileRef = 3BE84BA72D9C944A00CA1B70 /* DestinationToggle.swift */; };
		3BF1D5842BEB7B8F0097453F /* TelnyxRTC.podspec in Resources */ = {isa = PBXBuildFile; fileRef = 3BF1D5832BEB7B8F0097453F /* TelnyxRTC.podspec */; };
		5FCBE6F1F1CC93D7D34C1470 /* Pods_TelnyxRTC.framework in Frameworks */ = {isa = PBXBuildFile; fileRef = 9A52AE951FE8A913D7516008 /* Pods_TelnyxRTC.framework */; };
		9911247E2CF50092000C23BA /* Dictionary+Extensions.swift in Sources */ = {isa = PBXBuildFile; fileRef = 9911247D2CF50088000C23BA /* Dictionary+Extensions.swift */; };
		991A6D442D3A96C100B29785 /* SplashScreen.swift in Sources */ = {isa = PBXBuildFile; fileRef = 991A6D432D3A96C100B29785 /* SplashScreen.swift */; };
		991A6D492D3AB36E00B29785 /* SipCredentialsView.swift in Sources */ = {isa = PBXBuildFile; fileRef = 991A6D482D3AB36E00B29785 /* SipCredentialsView.swift */; };
		991A6D4A2D3AB36E00B29785 /* SipCredentialHeader.swift in Sources */ = {isa = PBXBuildFile; fileRef = 991A6D462D3AB36E00B29785 /* SipCredentialHeader.swift */; };
		991A6D4B2D3AB36E00B29785 /* SipCredentialRow.swift in Sources */ = {isa = PBXBuildFile; fileRef = 991A6D472D3AB36E00B29785 /* SipCredentialRow.swift */; };
		994651932D76202C00049EF4 /* TelnyxWebRTCDemoUITests.swift in Sources */ = {isa = PBXBuildFile; fileRef = 99D498D12D565D1F00A7B38F /* TelnyxWebRTCDemoUITests.swift */; };
		994651942D76203100049EF4 /* TestConstants.swift in Sources */ = {isa = PBXBuildFile; fileRef = 99D498D42D567A2C00A7B38F /* TestConstants.swift */; };
		994651952D76204800049EF4 /* AccessibilityIdentifiers.swift in Sources */ = {isa = PBXBuildFile; fileRef = 9982C03E2D53977B00FA91B4 /* AccessibilityIdentifiers.swift */; };
		994651992D76339D00049EF4 /* GoogleService-Info.plist in Resources */ = {isa = PBXBuildFile; fileRef = 994651982D76339500049EF4 /* GoogleService-Info.plist */; };
		995BF7132CE7E8F100454076 /* WebRTCEnvironmentExtension.swift in Sources */ = {isa = PBXBuildFile; fileRef = 995BF7122CE7E8EB00454076 /* WebRTCEnvironmentExtension.swift */; };
		995BF7162CE7EB2600454076 /* SipUserCredential.swift in Sources */ = {isa = PBXBuildFile; fileRef = 995BF7152CE7EB2200454076 /* SipUserCredential.swift */; };
		995BF71C2CE7EC0600454076 /* SipCredentialsManager.swift in Sources */ = {isa = PBXBuildFile; fileRef = 995BF71A2CE7EBF800454076 /* SipCredentialsManager.swift */; };
		995BF7202CE8175B00454076 /* SipCredentialsViewController.swift in Sources */ = {isa = PBXBuildFile; fileRef = 995BF71F2CE8175200454076 /* SipCredentialsViewController.swift */; };
		996C67BC2CFEA4880056E508 /* RTCIceServer+Extension.swift in Sources */ = {isa = PBXBuildFile; fileRef = 996C67BB2CFEA4790056E508 /* RTCIceServer+Extension.swift */; };
		996C67BE2CFEA4D70056E508 /* RTClsCertPolicy+Extension.swift in Sources */ = {isa = PBXBuildFile; fileRef = 996C67BD2CFEA4C80056E508 /* RTClsCertPolicy+Extension.swift */; };
		996C67C02CFEA5600056E508 /* RTCBundlePolicy+Extension.swift in Sources */ = {isa = PBXBuildFile; fileRef = 996C67BF2CFEA55B0056E508 /* RTCBundlePolicy+Extension.swift */; };
		996C67C22CFEA5870056E508 /* RTCSdpSemantics+Extension.swift in Sources */ = {isa = PBXBuildFile; fileRef = 996C67C12CFEA5830056E508 /* RTCSdpSemantics+Extension.swift */; };
		996C67C42CFEA5AC0056E508 /* RTCContinualGatheringPolicy+Extension.swift in Sources */ = {isa = PBXBuildFile; fileRef = 996C67C32CFEA5A70056E508 /* RTCContinualGatheringPolicy+Extension.swift */; };
		996C67C82CFEA6530056E508 /* RTCRtcpMuxPolicy+Extension.swift in Sources */ = {isa = PBXBuildFile; fileRef = 996C67C72CFEA6520056E508 /* RTCRtcpMuxPolicy+Extension.swift */; };
		996C67CA2CFEA6740056E508 /* RTCIceTransportPolicy+Extension.swift in Sources */ = {isa = PBXBuildFile; fileRef = 996C67C92CFEA66C0056E508 /* RTCIceTransportPolicy+Extension.swift */; };
		996C67CC2CFEA6910056E508 /* RTCSignalingState+Extension.swift in Sources */ = {isa = PBXBuildFile; fileRef = 996C67CB2CFEA68E0056E508 /* RTCSignalingState+Extension.swift */; };
		996C67CE2CFEA6AF0056E508 /* RTCIceConnectionState+Extension.swift in Sources */ = {isa = PBXBuildFile; fileRef = 996C67CD2CFEA6A70056E508 /* RTCIceConnectionState+Extension.swift */; };
		996C67D02CFEA6F30056E508 /* RTCIceGatheringState+Extension.swift in Sources */ = {isa = PBXBuildFile; fileRef = 996C67CF2CFEA6EF0056E508 /* RTCIceGatheringState+Extension.swift */; };
		996C67D22CFEA70F0056E508 /* RTCMediaStream+Extension.swift in Sources */ = {isa = PBXBuildFile; fileRef = 996C67D12CFEA70A0056E508 /* RTCMediaStream+Extension.swift */; };
		996C67D42CFEA72C0056E508 /* RTCMediaStreamTrack+Extension.swift in Sources */ = {isa = PBXBuildFile; fileRef = 996C67D32CFEA7270056E508 /* RTCMediaStreamTrack+Extension.swift */; };
		996C67D72CFEA96B0056E508 /* RTCIceCandidate+Extension.swift in Sources */ = {isa = PBXBuildFile; fileRef = 996C67D62CFEA9670056E508 /* RTCIceCandidate+Extension.swift */; };
		996C67D92CFEB7E10056E508 /* RTCConfiguration+Extension.swift in Sources */ = {isa = PBXBuildFile; fileRef = 996C67D82CFEB7D30056E508 /* RTCConfiguration+Extension.swift */; };
		9982C0412D53977B00FA91B4 /* TestConfiguration.swift in Sources */ = {isa = PBXBuildFile; fileRef = 9982C03F2D53977B00FA91B4 /* TestConfiguration.swift */; };
		9982C0422D53977B00FA91B4 /* AccessibilityIdentifiers.swift in Sources */ = {isa = PBXBuildFile; fileRef = 9982C03E2D53977B00FA91B4 /* AccessibilityIdentifiers.swift */; };
		998670382D3E9506001E1D01 /* Color+Extensions.swift in Sources */ = {isa = PBXBuildFile; fileRef = 998670372D3E94FA001E1D01 /* Color+Extensions.swift */; };
		9986703A2D3E9DCE001E1D01 /* SipInputCredentialsView.swift in Sources */ = {isa = PBXBuildFile; fileRef = 998670392D3E9DC3001E1D01 /* SipInputCredentialsView.swift */; };
		9986703C2D3EAF64001E1D01 /* ErrorView.swift in Sources */ = {isa = PBXBuildFile; fileRef = 9986703B2D3EAF62001E1D01 /* ErrorView.swift */; };
		9986703E2D3EC7A3001E1D01 /* View+Extensions.swift in Sources */ = {isa = PBXBuildFile; fileRef = 9986703D2D3EC7A0001E1D01 /* View+Extensions.swift */; };
		998670402D40849C001E1D01 /* HomeViewController.swift in Sources */ = {isa = PBXBuildFile; fileRef = 9986703F2D408493001E1D01 /* HomeViewController.swift */; };
		998670422D4096AA001E1D01 /* HomeView.swift in Sources */ = {isa = PBXBuildFile; fileRef = 998670412D4096A7001E1D01 /* HomeView.swift */; };
		99ADA94E2D47C9B6000C956A /* HomeViewModel.swift in Sources */ = {isa = PBXBuildFile; fileRef = 99ADA94C2D47C9B6000C956A /* HomeViewModel.swift */; };
		99ADA9A82D4878FA000C956A /* ProfileView.swift in Sources */ = {isa = PBXBuildFile; fileRef = 99ADA9A72D4878ED000C956A /* ProfileView.swift */; };
		99ADA9AA2D487ACC000C956A /* CallView.swift in Sources */ = {isa = PBXBuildFile; fileRef = 99ADA9A92D487AC4000C956A /* CallView.swift */; };
		99ADA9AE2D487DE5000C956A /* ProfileViewModel.swift in Sources */ = {isa = PBXBuildFile; fileRef = 99ADA9AD2D487DE1000C956A /* ProfileViewModel.swift */; };
		99ADA9B02D4886E7000C956A /* CallViewModel.swift in Sources */ = {isa = PBXBuildFile; fileRef = 99ADA9AF2D4886E3000C956A /* CallViewModel.swift */; };
		99ADA9B22D488D98000C956A /* HomeViewController+VoIPExtension.swift in Sources */ = {isa = PBXBuildFile; fileRef = 99ADA9B12D488D92000C956A /* HomeViewController+VoIPExtension.swift */; };
		99B127D62DCE54500048CE0A /* CallQualityMetricsView.swift in Sources */ = {isa = PBXBuildFile; fileRef = 99B127D52DCE54500048CE0A /* CallQualityMetricsView.swift */; };
		99B6DFF82CF522140010CA96 /* WebRTCStatsEvent.swift in Sources */ = {isa = PBXBuildFile; fileRef = 99B6DFF72CF522070010CA96 /* WebRTCStatsEvent.swift */; };
		99B6DFFA2CF5226F0010CA96 /* WebRTCStatsTag.swift in Sources */ = {isa = PBXBuildFile; fileRef = 99B6DFF92CF522610010CA96 /* WebRTCStatsTag.swift */; };
		99B6DFFD2CF546310010CA96 /* DebugReportStartMessage.swift in Sources */ = {isa = PBXBuildFile; fileRef = 99B6DFFC2CF546220010CA96 /* DebugReportStartMessage.swift */; };
		99B6DFFF2CF547470010CA96 /* DebugReportStopMessage.swift in Sources */ = {isa = PBXBuildFile; fileRef = 99B6DFFE2CF547470010CA96 /* DebugReportStopMessage.swift */; };
		99B6E0012CF547680010CA96 /* DebugReportDataMessage.swift in Sources */ = {isa = PBXBuildFile; fileRef = 99B6E0002CF547680010CA96 /* DebugReportDataMessage.swift */; };
		99CC5BAC2CF804A500EF43DC /* WebRTCStatsReporter.swift in Sources */ = {isa = PBXBuildFile; fileRef = 99CC5BAB2CF804A200EF43DC /* WebRTCStatsReporter.swift */; };
		99CC5BAE2CF80D3A00EF43DC /* WebRTCEventHandler.swift in Sources */ = {isa = PBXBuildFile; fileRef = 99CC5BAD2CF80D3400EF43DC /* WebRTCEventHandler.swift */; };
		99D717742D6E195100471D44 /* TxLogger.swift in Sources */ = {isa = PBXBuildFile; fileRef = 99D717732D6E195100471D44 /* TxLogger.swift */; };
		99D717762D6E229800471D44 /* TelnyxRTCLoggerTests.swift in Sources */ = {isa = PBXBuildFile; fileRef = 99D717752D6E229000471D44 /* TelnyxRTCLoggerTests.swift */; };
		99D7C09C2E1E32DA00D47CE6 /* AudioWaveformView.swift in Sources */ = {isa = PBXBuildFile; fileRef = 99D7C09B2E1E32DA00D47CE6 /* AudioWaveformView.swift */; };
		99FF7B102D4BC4F700DB1408 /* DTMFKeyboardView.swift in Sources */ = {isa = PBXBuildFile; fileRef = 99FF7B0F2D4BC4F700DB1408 /* DTMFKeyboardView.swift */; };
		99FF7B122D4BC71800DB1408 /* DTMFKeyboardViewModel.swift in Sources */ = {isa = PBXBuildFile; fileRef = 99FF7B112D4BC71800DB1408 /* DTMFKeyboardViewModel.swift */; };
		B309D13D25EF119E00A2AADF /* Starscream.framework in Frameworks */ = {isa = PBXBuildFile; fileRef = B309D11125EF107F00A2AADF /* Starscream.framework */; };
		B309D1D625F020B300A2AADF /* Message.swift in Sources */ = {isa = PBXBuildFile; fileRef = B309D1D525F020B300A2AADF /* Message.swift */; };
		B309D1DB25F020D400A2AADF /* Method.swift in Sources */ = {isa = PBXBuildFile; fileRef = B309D1DA25F020D400A2AADF /* Method.swift */; };
		B309D1E425F0240200A2AADF /* TxConfig.swift in Sources */ = {isa = PBXBuildFile; fileRef = B309D1E325F0240200A2AADF /* TxConfig.swift */; };
		B309D1EC25F024B900A2AADF /* LoginMessage.swift in Sources */ = {isa = PBXBuildFile; fileRef = B309D1EB25F024B900A2AADF /* LoginMessage.swift */; };
		B309D22925F06C6900A2AADF /* Call.swift in Sources */ = {isa = PBXBuildFile; fileRef = B309D22825F06C6900A2AADF /* Call.swift */; };
		B309D23125F06CA800A2AADF /* Peer.swift in Sources */ = {isa = PBXBuildFile; fileRef = B309D23025F06CA800A2AADF /* Peer.swift */; };
		B309D23625F06D2100A2AADF /* TxCallInfo.swift in Sources */ = {isa = PBXBuildFile; fileRef = B309D23525F06D2100A2AADF /* TxCallInfo.swift */; };
		B309D23B25F06DC000A2AADF /* TxCallOptions.swift in Sources */ = {isa = PBXBuildFile; fileRef = B309D23A25F06DC000A2AADF /* TxCallOptions.swift */; };
		B309D24025F06EA600A2AADF /* InviteMessage.swift in Sources */ = {isa = PBXBuildFile; fileRef = B309D23F25F06EA600A2AADF /* InviteMessage.swift */; };
		B309D28225F1838700A2AADF /* ByeMessage.swift in Sources */ = {isa = PBXBuildFile; fileRef = B309D28125F1838700A2AADF /* ByeMessage.swift */; };
		B309D28625F184A100A2AADF /* AnswerMessage.swift in Sources */ = {isa = PBXBuildFile; fileRef = B309D28525F184A100A2AADF /* AnswerMessage.swift */; };
		B32AE8B326CD4F9200C7C6F4 /* TxServerConfiguration.swift in Sources */ = {isa = PBXBuildFile; fileRef = B32AE8B226CD4F9200C7C6F4 /* TxServerConfiguration.swift */; };
		B32AE8BB26D6952500C7C6F4 /* AppDelegateCallKitExtension.swift in Sources */ = {isa = PBXBuildFile; fileRef = B32AE8BA26D6952500C7C6F4 /* AppDelegateCallKitExtension.swift */; };
		B366D3FB26150D1100156FE1 /* StringExtension.swift in Sources */ = {isa = PBXBuildFile; fileRef = B366D3FA26150D1100156FE1 /* StringExtension.swift */; };
		B368BEC525EDDB610032AE52 /* TelnyxRTC.h in Headers */ = {isa = PBXBuildFile; fileRef = B368BEC325EDDB610032AE52 /* TelnyxRTC.h */; settings = {ATTRIBUTES = (Public, ); }; };
		B368BED425EDDBC90032AE52 /* TelnyxRTCTests.swift in Sources */ = {isa = PBXBuildFile; fileRef = B368BED325EDDBC90032AE52 /* TelnyxRTCTests.swift */; };
		B368BED625EDDBC90032AE52 /* TelnyxRTC.framework in Frameworks */ = {isa = PBXBuildFile; fileRef = B368BEC025EDDB610032AE52 /* TelnyxRTC.framework */; };
		B368BEE125EDDC7D0032AE52 /* TxClient.swift in Sources */ = {isa = PBXBuildFile; fileRef = B368BEE025EDDC7D0032AE52 /* TxClient.swift */; };
		B368BEEB25EDDD060032AE52 /* AppDelegate.swift in Sources */ = {isa = PBXBuildFile; fileRef = B368BEEA25EDDD060032AE52 /* AppDelegate.swift */; };
		B368BEF225EDDD060032AE52 /* Main.storyboard in Resources */ = {isa = PBXBuildFile; fileRef = B368BEF025EDDD060032AE52 /* Main.storyboard */; };
		B368BEF425EDDD070032AE52 /* Assets.xcassets in Resources */ = {isa = PBXBuildFile; fileRef = B368BEF325EDDD070032AE52 /* Assets.xcassets */; };
		B368BEF725EDDD070032AE52 /* LaunchScreen.storyboard in Resources */ = {isa = PBXBuildFile; fileRef = B368BEF525EDDD070032AE52 /* LaunchScreen.storyboard */; };
		B36FC8C02612794A00A30BC4 /* Logger.swift in Sources */ = {isa = PBXBuildFile; fileRef = B36FC8BF2612794A00A30BC4 /* Logger.swift */; };
		B39121AF25FFCE680051E076 /* TxError.swift in Sources */ = {isa = PBXBuildFile; fileRef = B39121AE25FFCE680051E076 /* TxError.swift */; };
		B39121E72600F7B10051E076 /* VertoMessagesTests.swift in Sources */ = {isa = PBXBuildFile; fileRef = B39121E62600F7B10051E076 /* VertoMessagesTests.swift */; };
		B39121ED2602F22F0051E076 /* SocketTests.swift in Sources */ = {isa = PBXBuildFile; fileRef = B39121EC2602F22F0051E076 /* SocketTests.swift */; };
		B391220C2604D9C50051E076 /* PeerConnectionTests.swift in Sources */ = {isa = PBXBuildFile; fileRef = B391220B2604D9C50051E076 /* PeerConnectionTests.swift */; };
		B39122122604FBC00051E076 /* TestConstants.swift in Sources */ = {isa = PBXBuildFile; fileRef = B39122112604FBC00051E076 /* TestConstants.swift */; };
		B3912220260502650051E076 /* CallTests.swift in Sources */ = {isa = PBXBuildFile; fileRef = B391221F260502650051E076 /* CallTests.swift */; };
		B3912264260F6A050051E076 /* TelnyxRTCMulticallTests.swift in Sources */ = {isa = PBXBuildFile; fileRef = B3912263260F6A050051E076 /* TelnyxRTCMulticallTests.swift */; };
		B3A1555928767E2D00C70528 /* RTCTestDelegate.swift in Sources */ = {isa = PBXBuildFile; fileRef = B3A1555828767E2D00C70528 /* RTCTestDelegate.swift */; };
		B3A728BC2643537E003F3844 /* README.md in Resources */ = {isa = PBXBuildFile; fileRef = B3A728BB2643537E003F3844 /* README.md */; };
		B3AF248025EE7B1F0062EDA9 /* TxClientDelegate.swift in Sources */ = {isa = PBXBuildFile; fileRef = B3AF247F25EE7B1F0062EDA9 /* TxClientDelegate.swift */; };
		B3AF248425EE7B6A0062EDA9 /* InternalConfig.swift in Sources */ = {isa = PBXBuildFile; fileRef = B3AF248325EE7B6A0062EDA9 /* InternalConfig.swift */; };
		B3AF248B25EE7C350062EDA9 /* Socket.swift in Sources */ = {isa = PBXBuildFile; fileRef = B3AF248A25EE7C350062EDA9 /* Socket.swift */; };
		B3AF249825EE7DC70062EDA9 /* SocketDelegate.swift in Sources */ = {isa = PBXBuildFile; fileRef = B3AF249725EE7DC70062EDA9 /* SocketDelegate.swift */; };
		B3AF24AA25EE84570062EDA9 /* UIViewControllerExtension.swift in Sources */ = {isa = PBXBuildFile; fileRef = B3AF24A925EE84570062EDA9 /* UIViewControllerExtension.swift */; };
		B3B1D9A126542860008D28C9 /* TxPushConfig.swift in Sources */ = {isa = PBXBuildFile; fileRef = B3B1D9A026542860008D28C9 /* TxPushConfig.swift */; };
		B3B1D9A426545807008D28C9 /* UserDefaultExtension.swift in Sources */ = {isa = PBXBuildFile; fileRef = B3B1D9A326545807008D28C9 /* UserDefaultExtension.swift */; };
		B3B8F53726E7D4EF0007B583 /* AppDelegateTelnyxVoIPExtension.swift in Sources */ = {isa = PBXBuildFile; fileRef = B3B8F53626E7D4EF0007B583 /* AppDelegateTelnyxVoIPExtension.swift */; };
		B3BB8FA026BC076000DDCB84 /* GatewayMessage.swift in Sources */ = {isa = PBXBuildFile; fileRef = B3BB8F9F26BC076000DDCB84 /* GatewayMessage.swift */; };
		B3E0B0662656ED73005E7431 /* InfoMessage.swift in Sources */ = {isa = PBXBuildFile; fileRef = B3E0B0652656ED73005E7431 /* InfoMessage.swift */; };
		B3E1029A25F2C16500227DCE /* ModifyMessage.swift in Sources */ = {isa = PBXBuildFile; fileRef = B3E1029925F2C16500227DCE /* ModifyMessage.swift */; };
		B3E1033225F7F94900227DCE /* incoming_call.mp3 in Resources */ = {isa = PBXBuildFile; fileRef = B3E1033025F7F94900227DCE /* incoming_call.mp3 */; };
		B3E1033325F7F94900227DCE /* ringback_tone.mp3 in Resources */ = {isa = PBXBuildFile; fileRef = B3E1033125F7F94900227DCE /* ringback_tone.mp3 */; };
		B84E50517AD67FE44AC37952 /* (null) in Frameworks */ = {isa = PBXBuildFile; };
		FC2835C766C287188726D1C1 /* Pods_TelnyxRTC_TelnyxRTCTests.framework in Frameworks */ = {isa = PBXBuildFile; fileRef = B2F433F3B81462AC009A0B69 /* Pods_TelnyxRTC_TelnyxRTCTests.framework */; };
/* End PBXBuildFile section */

/* Begin PBXContainerItemProxy section */
		994651852D761F7800049EF4 /* PBXContainerItemProxy */ = {
			isa = PBXContainerItemProxy;
			containerPortal = B368BEB725EDDB610032AE52 /* Project object */;
			proxyType = 1;
			remoteGlobalIDString = B368BEE725EDDD060032AE52;
			remoteInfo = TelnyxWebRTCDemo;
		};
		99FF14812D5E9826009ED956 /* PBXContainerItemProxy */ = {
			isa = PBXContainerItemProxy;
			containerPortal = B368BEB725EDDB610032AE52 /* Project object */;
			proxyType = 1;
			remoteGlobalIDString = B368BEBF25EDDB610032AE52;
			remoteInfo = TelnyxRTC;
		};
		B368BED725EDDBC90032AE52 /* PBXContainerItemProxy */ = {
			isa = PBXContainerItemProxy;
			containerPortal = B368BEB725EDDB610032AE52 /* Project object */;
			proxyType = 1;
			remoteGlobalIDString = B368BEBF25EDDB610032AE52;
			remoteInfo = WebRTCSDK;
		};
/* End PBXContainerItemProxy section */

/* Begin PBXCopyFilesBuildPhase section */
		3B5CD8DB2D833677006D3734 /* Embed Frameworks */ = {
			isa = PBXCopyFilesBuildPhase;
			buildActionMask = 2147483647;
			dstPath = "";
			dstSubfolderSpec = 10;
			files = (
				3B5CD8DA2D833677006D3734 /* TelnyxRTC.framework in Embed Frameworks */,
			);
			name = "Embed Frameworks";
			runOnlyForDeploymentPostprocessing = 0;
		};
		B309D26425F1574C00A2AADF /* Embed Frameworks */ = {
			isa = PBXCopyFilesBuildPhase;
			buildActionMask = 2147483647;
			dstPath = "";
			dstSubfolderSpec = 10;
			files = (
			);
			name = "Embed Frameworks";
			runOnlyForDeploymentPostprocessing = 0;
		};
/* End PBXCopyFilesBuildPhase section */

/* Begin PBXFileReference section */
		005E859F7E0040F33D8C24D6 /* Pods-TelnyxRTC-TelnyxRTCTests.release.xcconfig */ = {isa = PBXFileReference; includeInIndex = 1; lastKnownFileType = text.xcconfig; name = "Pods-TelnyxRTC-TelnyxRTCTests.release.xcconfig"; path = "Target Support Files/Pods-TelnyxRTC-TelnyxRTCTests/Pods-TelnyxRTC-TelnyxRTCTests.release.xcconfig"; sourceTree = "<group>"; };
		143AE1FD541DDAE74F2F3D38 /* Pods-TelnyxRTC.debug.xcconfig */ = {isa = PBXFileReference; includeInIndex = 1; lastKnownFileType = text.xcconfig; name = "Pods-TelnyxRTC.debug.xcconfig"; path = "Target Support Files/Pods-TelnyxRTC/Pods-TelnyxRTC.debug.xcconfig"; sourceTree = "<group>"; };
		3B0F56CA2C7F15830011A48A /* StatsMessage.swift */ = {isa = PBXFileReference; fileEncoding = 4; lastKnownFileType = sourcecode.swift; path = StatsMessage.swift; sourceTree = "<group>"; };
		3B0F56CC2C7F1CCA0011A48A /* Reachability.framework */ = {isa = PBXFileReference; explicitFileType = wrapper.framework; path = Reachability.framework; sourceTree = BUILT_PRODUCTS_DIR; };
		3B1B4D102E2532B800A5DD2D /* RegionIntegrationTests.swift */ = {isa = PBXFileReference; lastKnownFileType = sourcecode.swift; path = RegionIntegrationTests.swift; sourceTree = "<group>"; };
		3B1B4D112E2532B800A5DD2D /* RegionTests.swift */ = {isa = PBXFileReference; lastKnownFileType = sourcecode.swift; path = RegionTests.swift; sourceTree = "<group>"; };
		3B1B4D3E2E2E563C00A5DD2D /* Config.xcconfig */ = {isa = PBXFileReference; lastKnownFileType = text.xcconfig; path = Config.xcconfig; sourceTree = "<group>"; };
		3B1BE6F62AA9A467000B7962 /* TxPushIPConfig.swift */ = {isa = PBXFileReference; lastKnownFileType = sourcecode.swift; path = TxPushIPConfig.swift; sourceTree = "<group>"; };
		3B1F43EE2AE0B01E00A610BA /* Params.swift */ = {isa = PBXFileReference; lastKnownFileType = sourcecode.swift; path = Params.swift; sourceTree = "<group>"; };
		3B21257B2DC8126B00E68EA6 /* CallQualityMetrics.swift */ = {isa = PBXFileReference; lastKnownFileType = sourcecode.swift; path = CallQualityMetrics.swift; sourceTree = "<group>"; };
		3B21257D2DC8129700E68EA6 /* MOSCalculator.swift */ = {isa = PBXFileReference; lastKnownFileType = sourcecode.swift; path = MOSCalculator.swift; sourceTree = "<group>"; };
		3B45B3982E0ADD6200383668 /* CallHistoryManager.swift */ = {isa = PBXFileReference; lastKnownFileType = sourcecode.swift; path = CallHistoryManager.swift; sourceTree = "<group>"; };
		3B49B7142AA9B0A20026D36D /* AttachCallMessage.swift */ = {isa = PBXFileReference; lastKnownFileType = sourcecode.swift; path = AttachCallMessage.swift; sourceTree = "<group>"; };
		3B72695C2A9396BF00D2A602 /* DisablePushMessage.swift */ = {isa = PBXFileReference; lastKnownFileType = sourcecode.swift; path = DisablePushMessage.swift; sourceTree = "<group>"; };
		3B758F192BF44D7800D50069 /* PrivacyInfo.xcprivacy */ = {isa = PBXFileReference; lastKnownFileType = text.xml; path = PrivacyInfo.xcprivacy; sourceTree = "<group>"; };
		3B758F1D2BF97E8C00D50069 /* FileLoger.swift */ = {isa = PBXFileReference; fileEncoding = 4; lastKnownFileType = sourcecode.swift; path = FileLoger.swift; sourceTree = "<group>"; };
		3B7D29942DF1C2980094EB90 /* AppModel.xcdatamodel */ = {isa = PBXFileReference; lastKnownFileType = wrapper.xcdatamodel; path = AppModel.xcdatamodel; sourceTree = "<group>"; };
		3B7D299E2DF1C6F70094EB90 /* CallHistoryDatabase.swift */ = {isa = PBXFileReference; lastKnownFileType = sourcecode.swift; path = CallHistoryDatabase.swift; sourceTree = "<group>"; };
		3B7D29A42DF1CEA00094EB90 /* CallDirection.swift */ = {isa = PBXFileReference; lastKnownFileType = sourcecode.swift; path = CallDirection.swift; sourceTree = "<group>"; };
		3B7D29A62DF1D5100094EB90 /* CallHistoryManager.swift */ = {isa = PBXFileReference; lastKnownFileType = sourcecode.swift; path = CallHistoryManager.swift; sourceTree = "<group>"; };
		3B7D29A82DF1E2080094EB90 /* CallHistoryBottomSheet.swift */ = {isa = PBXFileReference; lastKnownFileType = sourcecode.swift; path = CallHistoryBottomSheet.swift; sourceTree = "<group>"; };
		3B91C0F42BE3A44600A03067 /* PrivacyInfo.xcprivacy */ = {isa = PBXFileReference; lastKnownFileType = text.xml; path = PrivacyInfo.xcprivacy; sourceTree = "<group>"; };
		3BA535E42DFB94A6005AF0F4 /* PreCallDiagnosis.swift */ = {isa = PBXFileReference; lastKnownFileType = sourcecode.swift; path = PreCallDiagnosis.swift; sourceTree = "<group>"; };
		3BA535E62DFB9BE3005AF0F4 /* PreCallDiagnosisBottomSheet.swift */ = {isa = PBXFileReference; lastKnownFileType = sourcecode.swift; path = PreCallDiagnosisBottomSheet.swift; sourceTree = "<group>"; };
		3BA535E82DFBA37C005AF0F4 /* PreCallDiagnosticManager.swift */ = {isa = PBXFileReference; lastKnownFileType = sourcecode.swift; path = PreCallDiagnosticManager.swift; sourceTree = "<group>"; };
		3BABEA382D5F595A00B7C79C /* NetworkMonitor.swift */ = {isa = PBXFileReference; lastKnownFileType = sourcecode.swift; path = NetworkMonitor.swift; sourceTree = "<group>"; };
		3BE7C75B2E0189AB00FF74A1 /* Config.xcconfig.example */ = {isa = PBXFileReference; lastKnownFileType = text; path = Config.xcconfig.example; sourceTree = "<group>"; };
		3BE7C75E2E0334AB00FF74A1 /* Region.swift */ = {isa = PBXFileReference; lastKnownFileType = sourcecode.swift; path = Region.swift; sourceTree = "<group>"; };
		3BE7C7602E0421EB00FF74A1 /* OverflowMenuView.swift */ = {isa = PBXFileReference; lastKnownFileType = sourcecode.swift; path = OverflowMenuView.swift; sourceTree = "<group>"; };
		3BE7C7622E04292300FF74A1 /* RegionMenuView.swift */ = {isa = PBXFileReference; lastKnownFileType = sourcecode.swift; path = RegionMenuView.swift; sourceTree = "<group>"; };
		3BE84BA72D9C944A00CA1B70 /* DestinationToggle.swift */ = {isa = PBXFileReference; lastKnownFileType = sourcecode.swift; path = DestinationToggle.swift; sourceTree = "<group>"; };
		3BF1D5832BEB7B8F0097453F /* TelnyxRTC.podspec */ = {isa = PBXFileReference; fileEncoding = 4; lastKnownFileType = text; path = TelnyxRTC.podspec; sourceTree = "<group>"; };
		6ABC09607EB36CA9C6751337 /* Pods-TelnyxRTC.release.xcconfig */ = {isa = PBXFileReference; includeInIndex = 1; lastKnownFileType = text.xcconfig; name = "Pods-TelnyxRTC.release.xcconfig"; path = "Target Support Files/Pods-TelnyxRTC/Pods-TelnyxRTC.release.xcconfig"; sourceTree = "<group>"; };
		72EFA01F477DE11D105894B5 /* Pods-TelnyxWebRTCDemo.debug.xcconfig */ = {isa = PBXFileReference; includeInIndex = 1; lastKnownFileType = text.xcconfig; name = "Pods-TelnyxWebRTCDemo.debug.xcconfig"; path = "Target Support Files/Pods-TelnyxWebRTCDemo/Pods-TelnyxWebRTCDemo.debug.xcconfig"; sourceTree = "<group>"; };
		9911247D2CF50088000C23BA /* Dictionary+Extensions.swift */ = {isa = PBXFileReference; lastKnownFileType = sourcecode.swift; path = "Dictionary+Extensions.swift"; sourceTree = "<group>"; };
		991A6D432D3A96C100B29785 /* SplashScreen.swift */ = {isa = PBXFileReference; lastKnownFileType = sourcecode.swift; path = SplashScreen.swift; sourceTree = "<group>"; };
		991A6D462D3AB36E00B29785 /* SipCredentialHeader.swift */ = {isa = PBXFileReference; lastKnownFileType = sourcecode.swift; path = SipCredentialHeader.swift; sourceTree = "<group>"; };
		991A6D472D3AB36E00B29785 /* SipCredentialRow.swift */ = {isa = PBXFileReference; lastKnownFileType = sourcecode.swift; path = SipCredentialRow.swift; sourceTree = "<group>"; };
		991A6D482D3AB36E00B29785 /* SipCredentialsView.swift */ = {isa = PBXFileReference; lastKnownFileType = sourcecode.swift; path = SipCredentialsView.swift; sourceTree = "<group>"; };
		9946517F2D761F7800049EF4 /* TelnyxWebRTCDemoUITests.xctest */ = {isa = PBXFileReference; explicitFileType = wrapper.cfbundle; includeInIndex = 0; path = TelnyxWebRTCDemoUITests.xctest; sourceTree = BUILT_PRODUCTS_DIR; };
		994651982D76339500049EF4 /* GoogleService-Info.plist */ = {isa = PBXFileReference; lastKnownFileType = text.plist; path = "GoogleService-Info.plist"; sourceTree = "<group>"; };
		995BF7122CE7E8EB00454076 /* WebRTCEnvironmentExtension.swift */ = {isa = PBXFileReference; lastKnownFileType = sourcecode.swift; path = WebRTCEnvironmentExtension.swift; sourceTree = "<group>"; };
		995BF7152CE7EB2200454076 /* SipUserCredential.swift */ = {isa = PBXFileReference; lastKnownFileType = sourcecode.swift; path = SipUserCredential.swift; sourceTree = "<group>"; };
		995BF71A2CE7EBF800454076 /* SipCredentialsManager.swift */ = {isa = PBXFileReference; lastKnownFileType = sourcecode.swift; path = SipCredentialsManager.swift; sourceTree = "<group>"; };
		995BF71F2CE8175200454076 /* SipCredentialsViewController.swift */ = {isa = PBXFileReference; lastKnownFileType = sourcecode.swift; path = SipCredentialsViewController.swift; sourceTree = "<group>"; };
		996C67BB2CFEA4790056E508 /* RTCIceServer+Extension.swift */ = {isa = PBXFileReference; lastKnownFileType = sourcecode.swift; path = "RTCIceServer+Extension.swift"; sourceTree = "<group>"; };
		996C67BD2CFEA4C80056E508 /* RTClsCertPolicy+Extension.swift */ = {isa = PBXFileReference; lastKnownFileType = sourcecode.swift; path = "RTClsCertPolicy+Extension.swift"; sourceTree = "<group>"; };
		996C67BF2CFEA55B0056E508 /* RTCBundlePolicy+Extension.swift */ = {isa = PBXFileReference; lastKnownFileType = sourcecode.swift; path = "RTCBundlePolicy+Extension.swift"; sourceTree = "<group>"; };
		996C67C12CFEA5830056E508 /* RTCSdpSemantics+Extension.swift */ = {isa = PBXFileReference; lastKnownFileType = sourcecode.swift; path = "RTCSdpSemantics+Extension.swift"; sourceTree = "<group>"; };
		996C67C32CFEA5A70056E508 /* RTCContinualGatheringPolicy+Extension.swift */ = {isa = PBXFileReference; lastKnownFileType = sourcecode.swift; path = "RTCContinualGatheringPolicy+Extension.swift"; sourceTree = "<group>"; };
		996C67C72CFEA6520056E508 /* RTCRtcpMuxPolicy+Extension.swift */ = {isa = PBXFileReference; lastKnownFileType = sourcecode.swift; path = "RTCRtcpMuxPolicy+Extension.swift"; sourceTree = "<group>"; };
		996C67C92CFEA66C0056E508 /* RTCIceTransportPolicy+Extension.swift */ = {isa = PBXFileReference; lastKnownFileType = sourcecode.swift; path = "RTCIceTransportPolicy+Extension.swift"; sourceTree = "<group>"; };
		996C67CB2CFEA68E0056E508 /* RTCSignalingState+Extension.swift */ = {isa = PBXFileReference; lastKnownFileType = sourcecode.swift; path = "RTCSignalingState+Extension.swift"; sourceTree = "<group>"; };
		996C67CD2CFEA6A70056E508 /* RTCIceConnectionState+Extension.swift */ = {isa = PBXFileReference; lastKnownFileType = sourcecode.swift; path = "RTCIceConnectionState+Extension.swift"; sourceTree = "<group>"; };
		996C67CF2CFEA6EF0056E508 /* RTCIceGatheringState+Extension.swift */ = {isa = PBXFileReference; lastKnownFileType = sourcecode.swift; path = "RTCIceGatheringState+Extension.swift"; sourceTree = "<group>"; };
		996C67D12CFEA70A0056E508 /* RTCMediaStream+Extension.swift */ = {isa = PBXFileReference; lastKnownFileType = sourcecode.swift; path = "RTCMediaStream+Extension.swift"; sourceTree = "<group>"; };
		996C67D32CFEA7270056E508 /* RTCMediaStreamTrack+Extension.swift */ = {isa = PBXFileReference; lastKnownFileType = sourcecode.swift; path = "RTCMediaStreamTrack+Extension.swift"; sourceTree = "<group>"; };
		996C67D62CFEA9670056E508 /* RTCIceCandidate+Extension.swift */ = {isa = PBXFileReference; lastKnownFileType = sourcecode.swift; path = "RTCIceCandidate+Extension.swift"; sourceTree = "<group>"; };
		996C67D82CFEB7D30056E508 /* RTCConfiguration+Extension.swift */ = {isa = PBXFileReference; lastKnownFileType = sourcecode.swift; path = "RTCConfiguration+Extension.swift"; sourceTree = "<group>"; };
		9982C03E2D53977B00FA91B4 /* AccessibilityIdentifiers.swift */ = {isa = PBXFileReference; lastKnownFileType = sourcecode.swift; path = AccessibilityIdentifiers.swift; sourceTree = "<group>"; };
		9982C03F2D53977B00FA91B4 /* TestConfiguration.swift */ = {isa = PBXFileReference; lastKnownFileType = sourcecode.swift; path = TestConfiguration.swift; sourceTree = "<group>"; };
		998670372D3E94FA001E1D01 /* Color+Extensions.swift */ = {isa = PBXFileReference; lastKnownFileType = sourcecode.swift; path = "Color+Extensions.swift"; sourceTree = "<group>"; };
		998670392D3E9DC3001E1D01 /* SipInputCredentialsView.swift */ = {isa = PBXFileReference; lastKnownFileType = sourcecode.swift; path = SipInputCredentialsView.swift; sourceTree = "<group>"; };
		9986703B2D3EAF62001E1D01 /* ErrorView.swift */ = {isa = PBXFileReference; lastKnownFileType = sourcecode.swift; path = ErrorView.swift; sourceTree = "<group>"; };
		9986703D2D3EC7A0001E1D01 /* View+Extensions.swift */ = {isa = PBXFileReference; lastKnownFileType = sourcecode.swift; path = "View+Extensions.swift"; sourceTree = "<group>"; };
		9986703F2D408493001E1D01 /* HomeViewController.swift */ = {isa = PBXFileReference; lastKnownFileType = sourcecode.swift; path = HomeViewController.swift; sourceTree = "<group>"; };
		998670412D4096A7001E1D01 /* HomeView.swift */ = {isa = PBXFileReference; lastKnownFileType = sourcecode.swift; path = HomeView.swift; sourceTree = "<group>"; };
		99ADA94C2D47C9B6000C956A /* HomeViewModel.swift */ = {isa = PBXFileReference; lastKnownFileType = sourcecode.swift; path = HomeViewModel.swift; sourceTree = "<group>"; };
		99ADA9A72D4878ED000C956A /* ProfileView.swift */ = {isa = PBXFileReference; lastKnownFileType = sourcecode.swift; path = ProfileView.swift; sourceTree = "<group>"; };
		99ADA9A92D487AC4000C956A /* CallView.swift */ = {isa = PBXFileReference; lastKnownFileType = sourcecode.swift; path = CallView.swift; sourceTree = "<group>"; };
		99ADA9AD2D487DE1000C956A /* ProfileViewModel.swift */ = {isa = PBXFileReference; lastKnownFileType = sourcecode.swift; path = ProfileViewModel.swift; sourceTree = "<group>"; };
		99ADA9AF2D4886E3000C956A /* CallViewModel.swift */ = {isa = PBXFileReference; lastKnownFileType = sourcecode.swift; path = CallViewModel.swift; sourceTree = "<group>"; };
		99ADA9B12D488D92000C956A /* HomeViewController+VoIPExtension.swift */ = {isa = PBXFileReference; lastKnownFileType = sourcecode.swift; path = "HomeViewController+VoIPExtension.swift"; sourceTree = "<group>"; };
		99B127D52DCE54500048CE0A /* CallQualityMetricsView.swift */ = {isa = PBXFileReference; lastKnownFileType = sourcecode.swift; path = CallQualityMetricsView.swift; sourceTree = "<group>"; };
		99B6DFF72CF522070010CA96 /* WebRTCStatsEvent.swift */ = {isa = PBXFileReference; lastKnownFileType = sourcecode.swift; path = WebRTCStatsEvent.swift; sourceTree = "<group>"; };
		99B6DFF92CF522610010CA96 /* WebRTCStatsTag.swift */ = {isa = PBXFileReference; lastKnownFileType = sourcecode.swift; path = WebRTCStatsTag.swift; sourceTree = "<group>"; };
		99B6DFFC2CF546220010CA96 /* DebugReportStartMessage.swift */ = {isa = PBXFileReference; lastKnownFileType = sourcecode.swift; path = DebugReportStartMessage.swift; sourceTree = "<group>"; };
		99B6DFFE2CF547470010CA96 /* DebugReportStopMessage.swift */ = {isa = PBXFileReference; lastKnownFileType = sourcecode.swift; path = DebugReportStopMessage.swift; sourceTree = "<group>"; };
		99B6E0002CF547680010CA96 /* DebugReportDataMessage.swift */ = {isa = PBXFileReference; lastKnownFileType = sourcecode.swift; path = DebugReportDataMessage.swift; sourceTree = "<group>"; };
		99CC5BAB2CF804A200EF43DC /* WebRTCStatsReporter.swift */ = {isa = PBXFileReference; lastKnownFileType = sourcecode.swift; path = WebRTCStatsReporter.swift; sourceTree = "<group>"; };
		99CC5BAD2CF80D3400EF43DC /* WebRTCEventHandler.swift */ = {isa = PBXFileReference; lastKnownFileType = sourcecode.swift; path = WebRTCEventHandler.swift; sourceTree = "<group>"; };
		99D498D12D565D1F00A7B38F /* TelnyxWebRTCDemoUITests.swift */ = {isa = PBXFileReference; lastKnownFileType = sourcecode.swift; path = TelnyxWebRTCDemoUITests.swift; sourceTree = "<group>"; };
		99D498D42D567A2C00A7B38F /* TestConstants.swift */ = {isa = PBXFileReference; lastKnownFileType = sourcecode.swift; path = TestConstants.swift; sourceTree = "<group>"; };
		99D717732D6E195100471D44 /* TxLogger.swift */ = {isa = PBXFileReference; lastKnownFileType = sourcecode.swift; path = TxLogger.swift; sourceTree = "<group>"; };
		99D717752D6E229000471D44 /* TelnyxRTCLoggerTests.swift */ = {isa = PBXFileReference; lastKnownFileType = sourcecode.swift; path = TelnyxRTCLoggerTests.swift; sourceTree = "<group>"; };
		99D7C09B2E1E32DA00D47CE6 /* AudioWaveformView.swift */ = {isa = PBXFileReference; lastKnownFileType = sourcecode.swift; path = AudioWaveformView.swift; sourceTree = "<group>"; };
		99FF7B0F2D4BC4F700DB1408 /* DTMFKeyboardView.swift */ = {isa = PBXFileReference; lastKnownFileType = sourcecode.swift; path = DTMFKeyboardView.swift; sourceTree = "<group>"; };
		99FF7B112D4BC71800DB1408 /* DTMFKeyboardViewModel.swift */ = {isa = PBXFileReference; lastKnownFileType = sourcecode.swift; path = DTMFKeyboardViewModel.swift; sourceTree = "<group>"; };
		9A52AE951FE8A913D7516008 /* Pods_TelnyxRTC.framework */ = {isa = PBXFileReference; explicitFileType = wrapper.framework; includeInIndex = 0; path = Pods_TelnyxRTC.framework; sourceTree = BUILT_PRODUCTS_DIR; };
		ABDDBB3BFF7B3DF99A132A9B /* Pods-TelnyxWebRTCDemo.release.xcconfig */ = {isa = PBXFileReference; includeInIndex = 1; lastKnownFileType = text.xcconfig; name = "Pods-TelnyxWebRTCDemo.release.xcconfig"; path = "Target Support Files/Pods-TelnyxWebRTCDemo/Pods-TelnyxWebRTCDemo.release.xcconfig"; sourceTree = "<group>"; };
		B2F433F3B81462AC009A0B69 /* Pods_TelnyxRTC_TelnyxRTCTests.framework */ = {isa = PBXFileReference; explicitFileType = wrapper.framework; includeInIndex = 0; path = Pods_TelnyxRTC_TelnyxRTCTests.framework; sourceTree = BUILT_PRODUCTS_DIR; };
		B309D11125EF107F00A2AADF /* Starscream.framework */ = {isa = PBXFileReference; explicitFileType = wrapper.framework; path = Starscream.framework; sourceTree = BUILT_PRODUCTS_DIR; };
		B309D1D525F020B300A2AADF /* Message.swift */ = {isa = PBXFileReference; lastKnownFileType = sourcecode.swift; path = Message.swift; sourceTree = "<group>"; };
		B309D1DA25F020D400A2AADF /* Method.swift */ = {isa = PBXFileReference; lastKnownFileType = sourcecode.swift; path = Method.swift; sourceTree = "<group>"; };
		B309D1E325F0240200A2AADF /* TxConfig.swift */ = {isa = PBXFileReference; lastKnownFileType = sourcecode.swift; path = TxConfig.swift; sourceTree = "<group>"; };
		B309D1EB25F024B900A2AADF /* LoginMessage.swift */ = {isa = PBXFileReference; lastKnownFileType = sourcecode.swift; path = LoginMessage.swift; sourceTree = "<group>"; };
		B309D22825F06C6900A2AADF /* Call.swift */ = {isa = PBXFileReference; lastKnownFileType = sourcecode.swift; path = Call.swift; sourceTree = "<group>"; };
		B309D23025F06CA800A2AADF /* Peer.swift */ = {isa = PBXFileReference; lastKnownFileType = sourcecode.swift; path = Peer.swift; sourceTree = "<group>"; };
		B309D23525F06D2100A2AADF /* TxCallInfo.swift */ = {isa = PBXFileReference; lastKnownFileType = sourcecode.swift; path = TxCallInfo.swift; sourceTree = "<group>"; };
		B309D23A25F06DC000A2AADF /* TxCallOptions.swift */ = {isa = PBXFileReference; lastKnownFileType = sourcecode.swift; path = TxCallOptions.swift; sourceTree = "<group>"; };
		B309D23F25F06EA600A2AADF /* InviteMessage.swift */ = {isa = PBXFileReference; lastKnownFileType = sourcecode.swift; path = InviteMessage.swift; sourceTree = "<group>"; };
		B309D28125F1838700A2AADF /* ByeMessage.swift */ = {isa = PBXFileReference; lastKnownFileType = sourcecode.swift; path = ByeMessage.swift; sourceTree = "<group>"; };
		B309D28525F184A100A2AADF /* AnswerMessage.swift */ = {isa = PBXFileReference; lastKnownFileType = sourcecode.swift; path = AnswerMessage.swift; sourceTree = "<group>"; };
		B32AE8B226CD4F9200C7C6F4 /* TxServerConfiguration.swift */ = {isa = PBXFileReference; lastKnownFileType = sourcecode.swift; path = TxServerConfiguration.swift; sourceTree = "<group>"; };
		B32AE8BA26D6952500C7C6F4 /* AppDelegateCallKitExtension.swift */ = {isa = PBXFileReference; lastKnownFileType = sourcecode.swift; path = AppDelegateCallKitExtension.swift; sourceTree = "<group>"; };
		B366D3FA26150D1100156FE1 /* StringExtension.swift */ = {isa = PBXFileReference; lastKnownFileType = sourcecode.swift; path = StringExtension.swift; sourceTree = "<group>"; };
		B368BEC025EDDB610032AE52 /* TelnyxRTC.framework */ = {isa = PBXFileReference; explicitFileType = wrapper.framework; includeInIndex = 0; path = TelnyxRTC.framework; sourceTree = BUILT_PRODUCTS_DIR; };
		B368BEC325EDDB610032AE52 /* TelnyxRTC.h */ = {isa = PBXFileReference; lastKnownFileType = sourcecode.c.h; path = TelnyxRTC.h; sourceTree = "<group>"; };
		B368BEC425EDDB610032AE52 /* Info.plist */ = {isa = PBXFileReference; lastKnownFileType = text.plist.xml; path = Info.plist; sourceTree = "<group>"; };
		B368BED125EDDBC90032AE52 /* TelnyxRTCTests.xctest */ = {isa = PBXFileReference; explicitFileType = wrapper.cfbundle; includeInIndex = 0; path = TelnyxRTCTests.xctest; sourceTree = BUILT_PRODUCTS_DIR; };
		B368BED325EDDBC90032AE52 /* TelnyxRTCTests.swift */ = {isa = PBXFileReference; lastKnownFileType = sourcecode.swift; path = TelnyxRTCTests.swift; sourceTree = "<group>"; };
		B368BED525EDDBC90032AE52 /* Info.plist */ = {isa = PBXFileReference; lastKnownFileType = text.plist.xml; path = Info.plist; sourceTree = "<group>"; };
		B368BEE025EDDC7D0032AE52 /* TxClient.swift */ = {isa = PBXFileReference; lastKnownFileType = sourcecode.swift; path = TxClient.swift; sourceTree = "<group>"; };
		B368BEE825EDDD060032AE52 /* Telnyx WebRTC.app */ = {isa = PBXFileReference; explicitFileType = wrapper.application; includeInIndex = 0; path = "Telnyx WebRTC.app"; sourceTree = BUILT_PRODUCTS_DIR; };
		B368BEEA25EDDD060032AE52 /* AppDelegate.swift */ = {isa = PBXFileReference; lastKnownFileType = sourcecode.swift; path = AppDelegate.swift; sourceTree = "<group>"; };
		B368BEF125EDDD060032AE52 /* Base */ = {isa = PBXFileReference; lastKnownFileType = file.storyboard; name = Base; path = Base.lproj/Main.storyboard; sourceTree = "<group>"; };
		B368BEF325EDDD070032AE52 /* Assets.xcassets */ = {isa = PBXFileReference; lastKnownFileType = folder.assetcatalog; path = Assets.xcassets; sourceTree = "<group>"; };
		B368BEF625EDDD070032AE52 /* Base */ = {isa = PBXFileReference; lastKnownFileType = file.storyboard; name = Base; path = Base.lproj/LaunchScreen.storyboard; sourceTree = "<group>"; };
		B368BEF825EDDD070032AE52 /* Info.plist */ = {isa = PBXFileReference; lastKnownFileType = text.plist.xml; path = Info.plist; sourceTree = "<group>"; };
		B36FC8BF2612794A00A30BC4 /* Logger.swift */ = {isa = PBXFileReference; lastKnownFileType = sourcecode.swift; path = Logger.swift; sourceTree = "<group>"; };
		B39121AE25FFCE680051E076 /* TxError.swift */ = {isa = PBXFileReference; fileEncoding = 4; lastKnownFileType = sourcecode.swift; path = TxError.swift; sourceTree = "<group>"; };
		B39121E62600F7B10051E076 /* VertoMessagesTests.swift */ = {isa = PBXFileReference; lastKnownFileType = sourcecode.swift; path = VertoMessagesTests.swift; sourceTree = "<group>"; };
		B39121EC2602F22F0051E076 /* SocketTests.swift */ = {isa = PBXFileReference; lastKnownFileType = sourcecode.swift; path = SocketTests.swift; sourceTree = "<group>"; };
		B391220B2604D9C50051E076 /* PeerConnectionTests.swift */ = {isa = PBXFileReference; lastKnownFileType = sourcecode.swift; path = PeerConnectionTests.swift; sourceTree = "<group>"; };
		B39122112604FBC00051E076 /* TestConstants.swift */ = {isa = PBXFileReference; lastKnownFileType = sourcecode.swift; path = TestConstants.swift; sourceTree = "<group>"; };
		B391221F260502650051E076 /* CallTests.swift */ = {isa = PBXFileReference; lastKnownFileType = sourcecode.swift; path = CallTests.swift; sourceTree = "<group>"; };
		B3912263260F6A050051E076 /* TelnyxRTCMulticallTests.swift */ = {isa = PBXFileReference; lastKnownFileType = sourcecode.swift; path = TelnyxRTCMulticallTests.swift; sourceTree = "<group>"; };
		B3A1555828767E2D00C70528 /* RTCTestDelegate.swift */ = {isa = PBXFileReference; lastKnownFileType = sourcecode.swift; path = RTCTestDelegate.swift; sourceTree = "<group>"; };
		B3A728BB2643537E003F3844 /* README.md */ = {isa = PBXFileReference; fileEncoding = 4; lastKnownFileType = net.daringfireball.markdown; path = README.md; sourceTree = "<group>"; };
		B3AF247F25EE7B1F0062EDA9 /* TxClientDelegate.swift */ = {isa = PBXFileReference; lastKnownFileType = sourcecode.swift; path = TxClientDelegate.swift; sourceTree = "<group>"; };
		B3AF248325EE7B6A0062EDA9 /* InternalConfig.swift */ = {isa = PBXFileReference; lastKnownFileType = sourcecode.swift; path = InternalConfig.swift; sourceTree = "<group>"; };
		B3AF248A25EE7C350062EDA9 /* Socket.swift */ = {isa = PBXFileReference; lastKnownFileType = sourcecode.swift; path = Socket.swift; sourceTree = "<group>"; };
		B3AF249725EE7DC70062EDA9 /* SocketDelegate.swift */ = {isa = PBXFileReference; lastKnownFileType = sourcecode.swift; path = SocketDelegate.swift; sourceTree = "<group>"; };
		B3AF24A925EE84570062EDA9 /* UIViewControllerExtension.swift */ = {isa = PBXFileReference; lastKnownFileType = sourcecode.swift; path = UIViewControllerExtension.swift; sourceTree = "<group>"; };
		B3B1D9A026542860008D28C9 /* TxPushConfig.swift */ = {isa = PBXFileReference; lastKnownFileType = sourcecode.swift; path = TxPushConfig.swift; sourceTree = "<group>"; };
		B3B1D9A22654546E008D28C9 /* TelnyxWebRTCDemo.entitlements */ = {isa = PBXFileReference; lastKnownFileType = text.plist.entitlements; path = TelnyxWebRTCDemo.entitlements; sourceTree = "<group>"; };
		B3B1D9A326545807008D28C9 /* UserDefaultExtension.swift */ = {isa = PBXFileReference; lastKnownFileType = sourcecode.swift; path = UserDefaultExtension.swift; sourceTree = "<group>"; };
		B3B8F53626E7D4EF0007B583 /* AppDelegateTelnyxVoIPExtension.swift */ = {isa = PBXFileReference; lastKnownFileType = sourcecode.swift; path = AppDelegateTelnyxVoIPExtension.swift; sourceTree = "<group>"; };
		B3BB8F9F26BC076000DDCB84 /* GatewayMessage.swift */ = {isa = PBXFileReference; lastKnownFileType = sourcecode.swift; path = GatewayMessage.swift; sourceTree = "<group>"; };
		B3E0B0652656ED73005E7431 /* InfoMessage.swift */ = {isa = PBXFileReference; lastKnownFileType = sourcecode.swift; path = InfoMessage.swift; sourceTree = "<group>"; };
		B3E1029925F2C16500227DCE /* ModifyMessage.swift */ = {isa = PBXFileReference; lastKnownFileType = sourcecode.swift; path = ModifyMessage.swift; sourceTree = "<group>"; };
		B3E1033025F7F94900227DCE /* incoming_call.mp3 */ = {isa = PBXFileReference; lastKnownFileType = audio.mp3; path = incoming_call.mp3; sourceTree = "<group>"; };
		B3E1033125F7F94900227DCE /* ringback_tone.mp3 */ = {isa = PBXFileReference; lastKnownFileType = audio.mp3; path = ringback_tone.mp3; sourceTree = "<group>"; };
		C1D73C5BFA136BD2584C27AF /* Pods-TelnyxRTC-TelnyxRTCTests.debug.xcconfig */ = {isa = PBXFileReference; includeInIndex = 1; lastKnownFileType = text.xcconfig; name = "Pods-TelnyxRTC-TelnyxRTCTests.debug.xcconfig"; path = "Target Support Files/Pods-TelnyxRTC-TelnyxRTCTests/Pods-TelnyxRTC-TelnyxRTCTests.debug.xcconfig"; sourceTree = "<group>"; };
		D6E477492CA6207B0CA04BB3 /* Pods_TelnyxWebRTCDemo.framework */ = {isa = PBXFileReference; explicitFileType = wrapper.framework; includeInIndex = 0; path = Pods_TelnyxWebRTCDemo.framework; sourceTree = BUILT_PRODUCTS_DIR; };
/* End PBXFileReference section */

/* Begin PBXFrameworksBuildPhase section */
		9946517C2D761F7800049EF4 /* Frameworks */ = {
			isa = PBXFrameworksBuildPhase;
			buildActionMask = 2147483647;
			files = (
			);
			runOnlyForDeploymentPostprocessing = 0;
		};
		B368BEBD25EDDB610032AE52 /* Frameworks */ = {
			isa = PBXFrameworksBuildPhase;
			buildActionMask = 2147483647;
			files = (
				B309D13D25EF119E00A2AADF /* Starscream.framework in Frameworks */,
				5FCBE6F1F1CC93D7D34C1470 /* Pods_TelnyxRTC.framework in Frameworks */,
			);
			runOnlyForDeploymentPostprocessing = 0;
		};
		B368BECE25EDDBC90032AE52 /* Frameworks */ = {
			isa = PBXFrameworksBuildPhase;
			buildActionMask = 2147483647;
			files = (
				B368BED625EDDBC90032AE52 /* TelnyxRTC.framework in Frameworks */,
				B84E50517AD67FE44AC37952 /* (null) in Frameworks */,
				FC2835C766C287188726D1C1 /* Pods_TelnyxRTC_TelnyxRTCTests.framework in Frameworks */,
			);
			runOnlyForDeploymentPostprocessing = 0;
		};
		B368BEE525EDDD060032AE52 /* Frameworks */ = {
			isa = PBXFrameworksBuildPhase;
			buildActionMask = 2147483647;
			files = (
				3B5CD8D92D833677006D3734 /* TelnyxRTC.framework in Frameworks */,
				3BC03B4E2CC25F5F00FD2B29 /* Reachability.framework in Frameworks */,
				08C80C8CC74C9BC033B62062 /* Pods_TelnyxWebRTCDemo.framework in Frameworks */,
			);
			runOnlyForDeploymentPostprocessing = 0;
		};
/* End PBXFrameworksBuildPhase section */

/* Begin PBXGroup section */
		8AB3A6A2ADA6A9FAC6C77491 /* Pods */ = {
			isa = PBXGroup;
			children = (
				143AE1FD541DDAE74F2F3D38 /* Pods-TelnyxRTC.debug.xcconfig */,
				6ABC09607EB36CA9C6751337 /* Pods-TelnyxRTC.release.xcconfig */,
				C1D73C5BFA136BD2584C27AF /* Pods-TelnyxRTC-TelnyxRTCTests.debug.xcconfig */,
				005E859F7E0040F33D8C24D6 /* Pods-TelnyxRTC-TelnyxRTCTests.release.xcconfig */,
				72EFA01F477DE11D105894B5 /* Pods-TelnyxWebRTCDemo.debug.xcconfig */,
				ABDDBB3BFF7B3DF99A132A9B /* Pods-TelnyxWebRTCDemo.release.xcconfig */,
			);
			path = Pods;
			sourceTree = "<group>";
		};
		991124752CF4FE95000C23BA /* Stats */ = {
			isa = PBXGroup;
			children = (
				99CC5BAB2CF804A200EF43DC /* WebRTCStatsReporter.swift */,
				99B6DFF92CF522610010CA96 /* WebRTCStatsTag.swift */,
				99B6DFF72CF522070010CA96 /* WebRTCStatsEvent.swift */,
				99CC5BAD2CF80D3400EF43DC /* WebRTCEventHandler.swift */,
			);
			path = Stats;
			sourceTree = "<group>";
		};
		9911247C2CF5007F000C23BA /* Extensions */ = {
			isa = PBXGroup;
			children = (
				9911247D2CF50088000C23BA /* Dictionary+Extensions.swift */,
			);
			path = Extensions;
			sourceTree = "<group>";
		};
		995BF7142CE7EB0B00454076 /* Models */ = {
			isa = PBXGroup;
			children = (
				3BA535E42DFB94A6005AF0F4 /* PreCallDiagnosis.swift */,
				3B7D29A62DF1D5100094EB90 /* CallHistoryManager.swift */,
				3B7D29A42DF1CEA00094EB90 /* CallDirection.swift */,
				995BF7152CE7EB2200454076 /* SipUserCredential.swift */,
				3B7D29932DF1C2980094EB90 /* AppModel.xcdatamodeld */,
				3B7D299E2DF1C6F70094EB90 /* CallHistoryDatabase.swift */,
			);
			path = Models;
			sourceTree = "<group>";
		};
		995BF71D2CE7EC5000454076 /* Managers */ = {
			isa = PBXGroup;
			children = (
				3B45B3982E0ADD6200383668 /* CallHistoryManager.swift */,
				3BA535E82DFBA37C005AF0F4 /* PreCallDiagnosticManager.swift */,
				995BF71A2CE7EBF800454076 /* SipCredentialsManager.swift */,
			);
			path = Managers;
			sourceTree = "<group>";
		};
		995BF71E2CE8174B00454076 /* ViewControllers */ = {
			isa = PBXGroup;
			children = (
				99ADA9B12D488D92000C956A /* HomeViewController+VoIPExtension.swift */,
				9986703F2D408493001E1D01 /* HomeViewController.swift */,
				995BF71F2CE8175200454076 /* SipCredentialsViewController.swift */,
			);
			path = ViewControllers;
			sourceTree = "<group>";
		};
		996C67D52CFEA7430056E508 /* Extensions */ = {
			isa = PBXGroup;
			children = (
				996C67D82CFEB7D30056E508 /* RTCConfiguration+Extension.swift */,
				996C67D62CFEA9670056E508 /* RTCIceCandidate+Extension.swift */,
				996C67D32CFEA7270056E508 /* RTCMediaStreamTrack+Extension.swift */,
				996C67D12CFEA70A0056E508 /* RTCMediaStream+Extension.swift */,
				996C67CF2CFEA6EF0056E508 /* RTCIceGatheringState+Extension.swift */,
				996C67CD2CFEA6A70056E508 /* RTCIceConnectionState+Extension.swift */,
				996C67CB2CFEA68E0056E508 /* RTCSignalingState+Extension.swift */,
				996C67C92CFEA66C0056E508 /* RTCIceTransportPolicy+Extension.swift */,
				996C67C72CFEA6520056E508 /* RTCRtcpMuxPolicy+Extension.swift */,
				996C67C32CFEA5A70056E508 /* RTCContinualGatheringPolicy+Extension.swift */,
				996C67C12CFEA5830056E508 /* RTCSdpSemantics+Extension.swift */,
				996C67BF2CFEA55B0056E508 /* RTCBundlePolicy+Extension.swift */,
				996C67BD2CFEA4C80056E508 /* RTClsCertPolicy+Extension.swift */,
				996C67BB2CFEA4790056E508 /* RTCIceServer+Extension.swift */,
			);
			path = Extensions;
			sourceTree = "<group>";
		};
		9982C0402D53977B00FA91B4 /* Accessibility */ = {
			isa = PBXGroup;
			children = (
				9982C03E2D53977B00FA91B4 /* AccessibilityIdentifiers.swift */,
				9982C03F2D53977B00FA91B4 /* TestConfiguration.swift */,
			);
			path = Accessibility;
			sourceTree = "<group>";
		};
		99ADA94D2D47C9B6000C956A /* ViewModels */ = {
			isa = PBXGroup;
			children = (
				99FF7B112D4BC71800DB1408 /* DTMFKeyboardViewModel.swift */,
				99ADA9AF2D4886E3000C956A /* CallViewModel.swift */,
				99ADA9AD2D487DE1000C956A /* ProfileViewModel.swift */,
				99ADA94C2D47C9B6000C956A /* HomeViewModel.swift */,
			);
			path = ViewModels;
			sourceTree = "<group>";
		};
		99B6DFFB2CF542E20010CA96 /* Stats */ = {
			isa = PBXGroup;
			children = (
				3B0F56CA2C7F15830011A48A /* StatsMessage.swift */,
				99B6DFFC2CF546220010CA96 /* DebugReportStartMessage.swift */,
				99B6DFFE2CF547470010CA96 /* DebugReportStopMessage.swift */,
				99B6E0002CF547680010CA96 /* DebugReportDataMessage.swift */,
			);
			path = Stats;
			sourceTree = "<group>";
		};
		99D498D22D565D1F00A7B38F /* TelnyxWebRTCDemoUITests */ = {
			isa = PBXGroup;
			children = (
				99D498D42D567A2C00A7B38F /* TestConstants.swift */,
				99D498D12D565D1F00A7B38F /* TelnyxWebRTCDemoUITests.swift */,
			);
			path = TelnyxWebRTCDemoUITests;
			sourceTree = "<group>";
		};
		B309D1D425F020A300A2AADF /* Verto */ = {
			isa = PBXGroup;
			children = (
				99B6DFFB2CF542E20010CA96 /* Stats */,
				B309D1DA25F020D400A2AADF /* Method.swift */,
				B309D1D525F020B300A2AADF /* Message.swift */,
				B309D1EB25F024B900A2AADF /* LoginMessage.swift */,
				B309D23F25F06EA600A2AADF /* InviteMessage.swift */,
				B309D28125F1838700A2AADF /* ByeMessage.swift */,
				B309D28525F184A100A2AADF /* AnswerMessage.swift */,
				B3E1029925F2C16500227DCE /* ModifyMessage.swift */,
				B3E0B0652656ED73005E7431 /* InfoMessage.swift */,
				B3BB8F9F26BC076000DDCB84 /* GatewayMessage.swift */,
				3B72695C2A9396BF00D2A602 /* DisablePushMessage.swift */,
				3B49B7142AA9B0A20026D36D /* AttachCallMessage.swift */,
			);
			path = Verto;
			sourceTree = "<group>";
		};
		B309D1E225F023F400A2AADF /* Models */ = {
			isa = PBXGroup;
			children = (
				3BE7C75E2E0334AB00FF74A1 /* Region.swift */,
				3B21257B2DC8126B00E68EA6 /* CallQualityMetrics.swift */,
				3B1BE6F62AA9A467000B7962 /* TxPushIPConfig.swift */,
				B309D1E325F0240200A2AADF /* TxConfig.swift */,
				B309D23525F06D2100A2AADF /* TxCallInfo.swift */,
				B309D23A25F06DC000A2AADF /* TxCallOptions.swift */,
				B39121AE25FFCE680051E076 /* TxError.swift */,
				B3B1D9A026542860008D28C9 /* TxPushConfig.swift */,
				B32AE8B226CD4F9200C7C6F4 /* TxServerConfiguration.swift */,
				3B1F43EE2AE0B01E00A610BA /* Params.swift */,
			);
			path = Models;
			sourceTree = "<group>";
		};
		B309D1FB25F028F100A2AADF /* Views */ = {
			isa = PBXGroup;
			children = (
<<<<<<< HEAD
				99D7C09B2E1E32DA00D47CE6 /* AudioWaveformView.swift */,
=======
				3BE7C7622E04292300FF74A1 /* RegionMenuView.swift */,
				3BE7C7602E0421EB00FF74A1 /* OverflowMenuView.swift */,
				3BA535E62DFB9BE3005AF0F4 /* PreCallDiagnosisBottomSheet.swift */,
				3B7D29A82DF1E2080094EB90 /* CallHistoryBottomSheet.swift */,
>>>>>>> c046b56d
				3BE84BA72D9C944A00CA1B70 /* DestinationToggle.swift */,
				99FF7B0F2D4BC4F700DB1408 /* DTMFKeyboardView.swift */,
				99ADA9A92D487AC4000C956A /* CallView.swift */,
				99B127D52DCE54500048CE0A /* CallQualityMetricsView.swift */,
				99ADA9A72D4878ED000C956A /* ProfileView.swift */,
				998670412D4096A7001E1D01 /* HomeView.swift */,
				9986703B2D3EAF62001E1D01 /* ErrorView.swift */,
				998670392D3E9DC3001E1D01 /* SipInputCredentialsView.swift */,
				991A6D462D3AB36E00B29785 /* SipCredentialHeader.swift */,
				991A6D472D3AB36E00B29785 /* SipCredentialRow.swift */,
				991A6D482D3AB36E00B29785 /* SipCredentialsView.swift */,
				991A6D432D3A96C100B29785 /* SplashScreen.swift */,
			);
			path = Views;
			sourceTree = "<group>";
		};
		B309D22725F06C5F00A2AADF /* WebRTC */ = {
			isa = PBXGroup;
			children = (
				996C67D52CFEA7430056E508 /* Extensions */,
				991124752CF4FE95000C23BA /* Stats */,
				B309D22825F06C6900A2AADF /* Call.swift */,
				B309D23025F06CA800A2AADF /* Peer.swift */,
			);
			path = WebRTC;
			sourceTree = "<group>";
		};
		B366D3F926150D0300156FE1 /* Helpers */ = {
			isa = PBXGroup;
			children = (
				B366D3FA26150D1100156FE1 /* StringExtension.swift */,
				B3A1555828767E2D00C70528 /* RTCTestDelegate.swift */,
			);
			path = Helpers;
			sourceTree = "<group>";
		};
		B368BEB625EDDB610032AE52 = {
			isa = PBXGroup;
			children = (
				3B1B4D3E2E2E563C00A5DD2D /* Config.xcconfig */,
				3BE7C75B2E0189AB00FF74A1 /* Config.xcconfig.example */,
				3BF1D5832BEB7B8F0097453F /* TelnyxRTC.podspec */,
				B3A728BB2643537E003F3844 /* README.md */,
				B368BEC225EDDB610032AE52 /* TelnyxRTC */,
				B368BED225EDDBC90032AE52 /* TelnyxRTCTests */,
				B368BEE925EDDD060032AE52 /* TelnyxWebRTCDemo */,
				99D498D22D565D1F00A7B38F /* TelnyxWebRTCDemoUITests */,
				B368BEC125EDDB610032AE52 /* Products */,
				8AB3A6A2ADA6A9FAC6C77491 /* Pods */,
				EA45B40E24738E41F9F44AA0 /* Frameworks */,
			);
			sourceTree = "<group>";
		};
		B368BEC125EDDB610032AE52 /* Products */ = {
			isa = PBXGroup;
			children = (
				B368BEC025EDDB610032AE52 /* TelnyxRTC.framework */,
				B368BED125EDDBC90032AE52 /* TelnyxRTCTests.xctest */,
				B368BEE825EDDD060032AE52 /* Telnyx WebRTC.app */,
				9946517F2D761F7800049EF4 /* TelnyxWebRTCDemoUITests.xctest */,
			);
			name = Products;
			sourceTree = "<group>";
		};
		B368BEC225EDDB610032AE52 /* TelnyxRTC */ = {
			isa = PBXGroup;
			children = (
				B368BF5225EE71A20032AE52 /* Telnyx */,
				B368BEC325EDDB610032AE52 /* TelnyxRTC.h */,
				B368BEC425EDDB610032AE52 /* Info.plist */,
				3B91C0F42BE3A44600A03067 /* PrivacyInfo.xcprivacy */,
			);
			path = TelnyxRTC;
			sourceTree = "<group>";
		};
		B368BED225EDDBC90032AE52 /* TelnyxRTCTests */ = {
			isa = PBXGroup;
			children = (
				3B1B4D102E2532B800A5DD2D /* RegionIntegrationTests.swift */,
				3B1B4D112E2532B800A5DD2D /* RegionTests.swift */,
				B366D3F926150D0300156FE1 /* Helpers */,
				B391221C260501C00051E076 /* WebRTC */,
				B39121F32603AE670051E076 /* Verto */,
				B39121F22603AD7B0051E076 /* Socket */,
				B368BED325EDDBC90032AE52 /* TelnyxRTCTests.swift */,
				99D717752D6E229000471D44 /* TelnyxRTCLoggerTests.swift */,
				B3912263260F6A050051E076 /* TelnyxRTCMulticallTests.swift */,
				B39122112604FBC00051E076 /* TestConstants.swift */,
				B368BED525EDDBC90032AE52 /* Info.plist */,
			);
			path = TelnyxRTCTests;
			sourceTree = "<group>";
		};
		B368BEE925EDDD060032AE52 /* TelnyxWebRTCDemo */ = {
			isa = PBXGroup;
			children = (
				B3B1D9A22654546E008D28C9 /* TelnyxWebRTCDemo.entitlements */,
				9982C0402D53977B00FA91B4 /* Accessibility */,
				995BF71D2CE7EC5000454076 /* Managers */,
				995BF7142CE7EB0B00454076 /* Models */,
				B3E1032F25F7F93000227DCE /* Resources */,
				B309D1FB25F028F100A2AADF /* Views */,
				99ADA94D2D47C9B6000C956A /* ViewModels */,
				995BF71E2CE8174B00454076 /* ViewControllers */,
				B3AF24A825EE84410062EDA9 /* Extensions */,
				B368BEEA25EDDD060032AE52 /* AppDelegate.swift */,
				994651982D76339500049EF4 /* GoogleService-Info.plist */,
				B368BEF025EDDD060032AE52 /* Main.storyboard */,
				B368BEF325EDDD070032AE52 /* Assets.xcassets */,
				B368BEF525EDDD070032AE52 /* LaunchScreen.storyboard */,
				B368BEF825EDDD070032AE52 /* Info.plist */,
				3B758F192BF44D7800D50069 /* PrivacyInfo.xcprivacy */,
			);
			path = TelnyxWebRTCDemo;
			sourceTree = "<group>";
		};
		B368BF5225EE71A20032AE52 /* Telnyx */ = {
			isa = PBXGroup;
			children = (
				9911247C2CF5007F000C23BA /* Extensions */,
				B36FC8BE2612791E00A30BC4 /* Utils */,
				B309D22725F06C5F00A2AADF /* WebRTC */,
				B309D1E225F023F400A2AADF /* Models */,
				B309D1D425F020A300A2AADF /* Verto */,
				B3AF248925EE7C0D0062EDA9 /* Services */,
				B368BEE025EDDC7D0032AE52 /* TxClient.swift */,
				B3AF247F25EE7B1F0062EDA9 /* TxClientDelegate.swift */,
				B3AF248325EE7B6A0062EDA9 /* InternalConfig.swift */,
			);
			path = Telnyx;
			sourceTree = "<group>";
		};
		B36FC8BE2612791E00A30BC4 /* Utils */ = {
			isa = PBXGroup;
			children = (
				3B21257D2DC8129700E68EA6 /* MOSCalculator.swift */,
				3BABEA382D5F595A00B7C79C /* NetworkMonitor.swift */,
				3B758F1D2BF97E8C00D50069 /* FileLoger.swift */,
				B36FC8BF2612794A00A30BC4 /* Logger.swift */,
				99D717732D6E195100471D44 /* TxLogger.swift */,
			);
			path = Utils;
			sourceTree = "<group>";
		};
		B39121F22603AD7B0051E076 /* Socket */ = {
			isa = PBXGroup;
			children = (
				B39121EC2602F22F0051E076 /* SocketTests.swift */,
			);
			path = Socket;
			sourceTree = "<group>";
		};
		B39121F32603AE670051E076 /* Verto */ = {
			isa = PBXGroup;
			children = (
				B39121E62600F7B10051E076 /* VertoMessagesTests.swift */,
			);
			path = Verto;
			sourceTree = "<group>";
		};
		B391221C260501C00051E076 /* WebRTC */ = {
			isa = PBXGroup;
			children = (
				B391220B2604D9C50051E076 /* PeerConnectionTests.swift */,
				B391221F260502650051E076 /* CallTests.swift */,
			);
			path = WebRTC;
			sourceTree = "<group>";
		};
		B3AF248925EE7C0D0062EDA9 /* Services */ = {
			isa = PBXGroup;
			children = (
				B3AF248A25EE7C350062EDA9 /* Socket.swift */,
				B3AF249725EE7DC70062EDA9 /* SocketDelegate.swift */,
			);
			path = Services;
			sourceTree = "<group>";
		};
		B3AF24A825EE84410062EDA9 /* Extensions */ = {
			isa = PBXGroup;
			children = (
				9986703D2D3EC7A0001E1D01 /* View+Extensions.swift */,
				998670372D3E94FA001E1D01 /* Color+Extensions.swift */,
				995BF7122CE7E8EB00454076 /* WebRTCEnvironmentExtension.swift */,
				B3AF24A925EE84570062EDA9 /* UIViewControllerExtension.swift */,
				B3B1D9A326545807008D28C9 /* UserDefaultExtension.swift */,
				B32AE8BA26D6952500C7C6F4 /* AppDelegateCallKitExtension.swift */,
				B3B8F53626E7D4EF0007B583 /* AppDelegateTelnyxVoIPExtension.swift */,
			);
			path = Extensions;
			sourceTree = "<group>";
		};
		B3E1032F25F7F93000227DCE /* Resources */ = {
			isa = PBXGroup;
			children = (
				B3E1033025F7F94900227DCE /* incoming_call.mp3 */,
				B3E1033125F7F94900227DCE /* ringback_tone.mp3 */,
			);
			path = Resources;
			sourceTree = "<group>";
		};
		EA45B40E24738E41F9F44AA0 /* Frameworks */ = {
			isa = PBXGroup;
			children = (
				3B0F56CC2C7F1CCA0011A48A /* Reachability.framework */,
				B309D11125EF107F00A2AADF /* Starscream.framework */,
				9A52AE951FE8A913D7516008 /* Pods_TelnyxRTC.framework */,
				B2F433F3B81462AC009A0B69 /* Pods_TelnyxRTC_TelnyxRTCTests.framework */,
				D6E477492CA6207B0CA04BB3 /* Pods_TelnyxWebRTCDemo.framework */,
			);
			name = Frameworks;
			sourceTree = "<group>";
		};
/* End PBXGroup section */

/* Begin PBXHeadersBuildPhase section */
		B368BEBB25EDDB610032AE52 /* Headers */ = {
			isa = PBXHeadersBuildPhase;
			buildActionMask = 2147483647;
			files = (
				B368BEC525EDDB610032AE52 /* TelnyxRTC.h in Headers */,
			);
			runOnlyForDeploymentPostprocessing = 0;
		};
/* End PBXHeadersBuildPhase section */

/* Begin PBXNativeTarget section */
		9946517E2D761F7800049EF4 /* TelnyxWebRTCDemoUITests */ = {
			isa = PBXNativeTarget;
			buildConfigurationList = 994651892D761F7800049EF4 /* Build configuration list for PBXNativeTarget "TelnyxWebRTCDemoUITests" */;
			buildPhases = (
				9946517B2D761F7800049EF4 /* Sources */,
				9946517C2D761F7800049EF4 /* Frameworks */,
				9946517D2D761F7800049EF4 /* Resources */,
			);
			buildRules = (
			);
			dependencies = (
				994651862D761F7800049EF4 /* PBXTargetDependency */,
			);
			name = TelnyxWebRTCDemoUITests;
			productName = TelnyxWebRTCDemoUITests;
			productReference = 9946517F2D761F7800049EF4 /* TelnyxWebRTCDemoUITests.xctest */;
			productType = "com.apple.product-type.bundle.ui-testing";
		};
		B368BEBF25EDDB610032AE52 /* TelnyxRTC */ = {
			isa = PBXNativeTarget;
			buildConfigurationList = B368BEC825EDDB610032AE52 /* Build configuration list for PBXNativeTarget "TelnyxRTC" */;
			buildPhases = (
				F50FB6AA580D6624E9B73705 /* [CP] Check Pods Manifest.lock */,
				B368BEBB25EDDB610032AE52 /* Headers */,
				B368BEBC25EDDB610032AE52 /* Sources */,
				B368BEBD25EDDB610032AE52 /* Frameworks */,
				B368BEBE25EDDB610032AE52 /* Resources */,
				B309D26425F1574C00A2AADF /* Embed Frameworks */,
			);
			buildRules = (
			);
			dependencies = (
			);
			name = TelnyxRTC;
			productName = WebRTCSDK;
			productReference = B368BEC025EDDB610032AE52 /* TelnyxRTC.framework */;
			productType = "com.apple.product-type.framework";
		};
		B368BED025EDDBC90032AE52 /* TelnyxRTCTests */ = {
			isa = PBXNativeTarget;
			buildConfigurationList = B368BEDB25EDDBC90032AE52 /* Build configuration list for PBXNativeTarget "TelnyxRTCTests" */;
			buildPhases = (
				C1CD2A8DEC34929FCC341135 /* [CP] Check Pods Manifest.lock */,
				B368BECD25EDDBC90032AE52 /* Sources */,
				B368BECE25EDDBC90032AE52 /* Frameworks */,
				B368BECF25EDDBC90032AE52 /* Resources */,
				105B8300D22F993FD61F48EA /* [CP] Embed Pods Frameworks */,
			);
			buildRules = (
			);
			dependencies = (
				B368BED825EDDBC90032AE52 /* PBXTargetDependency */,
			);
			name = TelnyxRTCTests;
			productName = WebRTCSDKTests;
			productReference = B368BED125EDDBC90032AE52 /* TelnyxRTCTests.xctest */;
			productType = "com.apple.product-type.bundle.unit-test";
		};
		B368BEE725EDDD060032AE52 /* TelnyxWebRTCDemo */ = {
			isa = PBXNativeTarget;
			buildConfigurationList = B368BEF925EDDD070032AE52 /* Build configuration list for PBXNativeTarget "TelnyxWebRTCDemo" */;
			buildPhases = (
				359B7BA161D8B4FAC4FA2223 /* [CP] Check Pods Manifest.lock */,
				B368BEE425EDDD060032AE52 /* Sources */,
				B368BEE525EDDD060032AE52 /* Frameworks */,
				B368BEE625EDDD060032AE52 /* Resources */,
				3B5CD8DB2D833677006D3734 /* Embed Frameworks */,
				2F98C0193BD502C670E7F6F6 /* [CP] Embed Pods Frameworks */,
			);
			buildRules = (
			);
			dependencies = (
				99FF14822D5E9826009ED956 /* PBXTargetDependency */,
			);
			name = TelnyxWebRTCDemo;
			productName = TelnyxWebRTCDemo;
			productReference = B368BEE825EDDD060032AE52 /* Telnyx WebRTC.app */;
			productType = "com.apple.product-type.application";
		};
/* End PBXNativeTarget section */

/* Begin PBXProject section */
		B368BEB725EDDB610032AE52 /* Project object */ = {
			isa = PBXProject;
			attributes = {
				LastSwiftUpdateCheck = 1600;
				LastUpgradeCheck = 1220;
				TargetAttributes = {
					9946517E2D761F7800049EF4 = {
						CreatedOnToolsVersion = 16.0;
						TestTargetID = B368BEE725EDDD060032AE52;
					};
					B368BEBF25EDDB610032AE52 = {
						CreatedOnToolsVersion = 12.2;
						LastSwiftMigration = 1220;
					};
					B368BED025EDDBC90032AE52 = {
						CreatedOnToolsVersion = 12.2;
					};
					B368BEE725EDDD060032AE52 = {
						CreatedOnToolsVersion = 12.2;
					};
				};
			};
			buildConfigurationList = B368BEBA25EDDB610032AE52 /* Build configuration list for PBXProject "TelnyxRTC" */;
			compatibilityVersion = "Xcode 9.3";
			developmentRegion = en;
			hasScannedForEncodings = 0;
			knownRegions = (
				en,
				Base,
			);
			mainGroup = B368BEB625EDDB610032AE52;
			productRefGroup = B368BEC125EDDB610032AE52 /* Products */;
			projectDirPath = "";
			projectRoot = "";
			targets = (
				B368BEBF25EDDB610032AE52 /* TelnyxRTC */,
				B368BED025EDDBC90032AE52 /* TelnyxRTCTests */,
				B368BEE725EDDD060032AE52 /* TelnyxWebRTCDemo */,
				9946517E2D761F7800049EF4 /* TelnyxWebRTCDemoUITests */,
			);
		};
/* End PBXProject section */

/* Begin PBXResourcesBuildPhase section */
		9946517D2D761F7800049EF4 /* Resources */ = {
			isa = PBXResourcesBuildPhase;
			buildActionMask = 2147483647;
			files = (
			);
			runOnlyForDeploymentPostprocessing = 0;
		};
		B368BEBE25EDDB610032AE52 /* Resources */ = {
			isa = PBXResourcesBuildPhase;
			buildActionMask = 2147483647;
			files = (
				3BF1D5842BEB7B8F0097453F /* TelnyxRTC.podspec in Resources */,
				3B91C0F52BE3A44600A03067 /* PrivacyInfo.xcprivacy in Resources */,
				3B1B4D3F2E2E563C00A5DD2D /* Config.xcconfig in Resources */,
				3BE7C75C2E0189AB00FF74A1 /* Config.xcconfig.example in Resources */,
				B3A728BC2643537E003F3844 /* README.md in Resources */,
			);
			runOnlyForDeploymentPostprocessing = 0;
		};
		B368BECF25EDDBC90032AE52 /* Resources */ = {
			isa = PBXResourcesBuildPhase;
			buildActionMask = 2147483647;
			files = (
			);
			runOnlyForDeploymentPostprocessing = 0;
		};
		B368BEE625EDDD060032AE52 /* Resources */ = {
			isa = PBXResourcesBuildPhase;
			buildActionMask = 2147483647;
			files = (
				B368BEF725EDDD070032AE52 /* LaunchScreen.storyboard in Resources */,
				994651992D76339D00049EF4 /* GoogleService-Info.plist in Resources */,
				3B758F1A2BF44D7800D50069 /* PrivacyInfo.xcprivacy in Resources */,
				B3E1033225F7F94900227DCE /* incoming_call.mp3 in Resources */,
				B368BEF425EDDD070032AE52 /* Assets.xcassets in Resources */,
				B3E1033325F7F94900227DCE /* ringback_tone.mp3 in Resources */,
				3B1B4D402E2E563C00A5DD2D /* Config.xcconfig in Resources */,
				3BE7C75D2E0189AB00FF74A1 /* Config.xcconfig.example in Resources */,
				B368BEF225EDDD060032AE52 /* Main.storyboard in Resources */,
			);
			runOnlyForDeploymentPostprocessing = 0;
		};
/* End PBXResourcesBuildPhase section */

/* Begin PBXShellScriptBuildPhase section */
		105B8300D22F993FD61F48EA /* [CP] Embed Pods Frameworks */ = {
			isa = PBXShellScriptBuildPhase;
			buildActionMask = 2147483647;
			files = (
			);
			inputFileListPaths = (
				"${PODS_ROOT}/Target Support Files/Pods-TelnyxRTC-TelnyxRTCTests/Pods-TelnyxRTC-TelnyxRTCTests-frameworks-${CONFIGURATION}-input-files.xcfilelist",
			);
			name = "[CP] Embed Pods Frameworks";
			outputFileListPaths = (
				"${PODS_ROOT}/Target Support Files/Pods-TelnyxRTC-TelnyxRTCTests/Pods-TelnyxRTC-TelnyxRTCTests-frameworks-${CONFIGURATION}-output-files.xcfilelist",
			);
			runOnlyForDeploymentPostprocessing = 0;
			shellPath = /bin/sh;
			shellScript = "\"${PODS_ROOT}/Target Support Files/Pods-TelnyxRTC-TelnyxRTCTests/Pods-TelnyxRTC-TelnyxRTCTests-frameworks.sh\"\n";
			showEnvVarsInLog = 0;
		};
		2F98C0193BD502C670E7F6F6 /* [CP] Embed Pods Frameworks */ = {
			isa = PBXShellScriptBuildPhase;
			buildActionMask = 2147483647;
			files = (
			);
			inputFileListPaths = (
				"${PODS_ROOT}/Target Support Files/Pods-TelnyxWebRTCDemo/Pods-TelnyxWebRTCDemo-frameworks-${CONFIGURATION}-input-files.xcfilelist",
			);
			name = "[CP] Embed Pods Frameworks";
			outputFileListPaths = (
				"${PODS_ROOT}/Target Support Files/Pods-TelnyxWebRTCDemo/Pods-TelnyxWebRTCDemo-frameworks-${CONFIGURATION}-output-files.xcfilelist",
			);
			runOnlyForDeploymentPostprocessing = 0;
			shellPath = /bin/sh;
			shellScript = "\"${PODS_ROOT}/Target Support Files/Pods-TelnyxWebRTCDemo/Pods-TelnyxWebRTCDemo-frameworks.sh\"\n";
			showEnvVarsInLog = 0;
		};
		359B7BA161D8B4FAC4FA2223 /* [CP] Check Pods Manifest.lock */ = {
			isa = PBXShellScriptBuildPhase;
			buildActionMask = 2147483647;
			files = (
			);
			inputFileListPaths = (
			);
			inputPaths = (
				"${PODS_PODFILE_DIR_PATH}/Podfile.lock",
				"${PODS_ROOT}/Manifest.lock",
			);
			name = "[CP] Check Pods Manifest.lock";
			outputFileListPaths = (
			);
			outputPaths = (
				"$(DERIVED_FILE_DIR)/Pods-TelnyxWebRTCDemo-checkManifestLockResult.txt",
			);
			runOnlyForDeploymentPostprocessing = 0;
			shellPath = /bin/sh;
			shellScript = "diff \"${PODS_PODFILE_DIR_PATH}/Podfile.lock\" \"${PODS_ROOT}/Manifest.lock\" > /dev/null\nif [ $? != 0 ] ; then\n    # print error to STDERR\n    echo \"error: The sandbox is not in sync with the Podfile.lock. Run 'pod install' or update your CocoaPods installation.\" >&2\n    exit 1\nfi\n# This output is used by Xcode 'outputs' to avoid re-running this script phase.\necho \"SUCCESS\" > \"${SCRIPT_OUTPUT_FILE_0}\"\n";
			showEnvVarsInLog = 0;
		};
		C1CD2A8DEC34929FCC341135 /* [CP] Check Pods Manifest.lock */ = {
			isa = PBXShellScriptBuildPhase;
			buildActionMask = 2147483647;
			files = (
			);
			inputFileListPaths = (
			);
			inputPaths = (
				"${PODS_PODFILE_DIR_PATH}/Podfile.lock",
				"${PODS_ROOT}/Manifest.lock",
			);
			name = "[CP] Check Pods Manifest.lock";
			outputFileListPaths = (
			);
			outputPaths = (
				"$(DERIVED_FILE_DIR)/Pods-TelnyxRTC-TelnyxRTCTests-checkManifestLockResult.txt",
			);
			runOnlyForDeploymentPostprocessing = 0;
			shellPath = /bin/sh;
			shellScript = "diff \"${PODS_PODFILE_DIR_PATH}/Podfile.lock\" \"${PODS_ROOT}/Manifest.lock\" > /dev/null\nif [ $? != 0 ] ; then\n    # print error to STDERR\n    echo \"error: The sandbox is not in sync with the Podfile.lock. Run 'pod install' or update your CocoaPods installation.\" >&2\n    exit 1\nfi\n# This output is used by Xcode 'outputs' to avoid re-running this script phase.\necho \"SUCCESS\" > \"${SCRIPT_OUTPUT_FILE_0}\"\n";
			showEnvVarsInLog = 0;
		};
		F50FB6AA580D6624E9B73705 /* [CP] Check Pods Manifest.lock */ = {
			isa = PBXShellScriptBuildPhase;
			buildActionMask = 2147483647;
			files = (
			);
			inputFileListPaths = (
			);
			inputPaths = (
				"${PODS_PODFILE_DIR_PATH}/Podfile.lock",
				"${PODS_ROOT}/Manifest.lock",
			);
			name = "[CP] Check Pods Manifest.lock";
			outputFileListPaths = (
			);
			outputPaths = (
				"$(DERIVED_FILE_DIR)/Pods-TelnyxRTC-checkManifestLockResult.txt",
			);
			runOnlyForDeploymentPostprocessing = 0;
			shellPath = /bin/sh;
			shellScript = "diff \"${PODS_PODFILE_DIR_PATH}/Podfile.lock\" \"${PODS_ROOT}/Manifest.lock\" > /dev/null\nif [ $? != 0 ] ; then\n    # print error to STDERR\n    echo \"error: The sandbox is not in sync with the Podfile.lock. Run 'pod install' or update your CocoaPods installation.\" >&2\n    exit 1\nfi\n# This output is used by Xcode 'outputs' to avoid re-running this script phase.\necho \"SUCCESS\" > \"${SCRIPT_OUTPUT_FILE_0}\"\n";
			showEnvVarsInLog = 0;
		};
/* End PBXShellScriptBuildPhase section */

/* Begin PBXSourcesBuildPhase section */
		9946517B2D761F7800049EF4 /* Sources */ = {
			isa = PBXSourcesBuildPhase;
			buildActionMask = 2147483647;
			files = (
				994651952D76204800049EF4 /* AccessibilityIdentifiers.swift in Sources */,
				994651932D76202C00049EF4 /* TelnyxWebRTCDemoUITests.swift in Sources */,
				994651942D76203100049EF4 /* TestConstants.swift in Sources */,
			);
			runOnlyForDeploymentPostprocessing = 0;
		};
		B368BEBC25EDDB610032AE52 /* Sources */ = {
			isa = PBXSourcesBuildPhase;
			buildActionMask = 2147483647;
			files = (
				3B0F56CB2C7F15830011A48A /* StatsMessage.swift in Sources */,
				99D717742D6E195100471D44 /* TxLogger.swift in Sources */,
				99B6DFFF2CF547470010CA96 /* DebugReportStopMessage.swift in Sources */,
				3B49B7152AA9B0A20026D36D /* AttachCallMessage.swift in Sources */,
				B36FC8C02612794A00A30BC4 /* Logger.swift in Sources */,
				B3AF248B25EE7C350062EDA9 /* Socket.swift in Sources */,
				3B21257E2DC8129700E68EA6 /* MOSCalculator.swift in Sources */,
				3B758F1E2BF97E8C00D50069 /* FileLoger.swift in Sources */,
				996C67D42CFEA72C0056E508 /* RTCMediaStreamTrack+Extension.swift in Sources */,
				996C67CE2CFEA6AF0056E508 /* RTCIceConnectionState+Extension.swift in Sources */,
				B3BB8FA026BC076000DDCB84 /* GatewayMessage.swift in Sources */,
				3BE7C75F2E0334AB00FF74A1 /* Region.swift in Sources */,
				3BABEA392D5F595A00B7C79C /* NetworkMonitor.swift in Sources */,
				3B21257C2DC8126B00E68EA6 /* CallQualityMetrics.swift in Sources */,
				B309D1DB25F020D400A2AADF /* Method.swift in Sources */,
				B39121AF25FFCE680051E076 /* TxError.swift in Sources */,
				99B6E0012CF547680010CA96 /* DebugReportDataMessage.swift in Sources */,
				99B6DFF82CF522140010CA96 /* WebRTCStatsEvent.swift in Sources */,
				B32AE8B326CD4F9200C7C6F4 /* TxServerConfiguration.swift in Sources */,
				B368BEE125EDDC7D0032AE52 /* TxClient.swift in Sources */,
				B309D28625F184A100A2AADF /* AnswerMessage.swift in Sources */,
				3B1BE6F72AA9A467000B7962 /* TxPushIPConfig.swift in Sources */,
				996C67C22CFEA5870056E508 /* RTCSdpSemantics+Extension.swift in Sources */,
				B309D23125F06CA800A2AADF /* Peer.swift in Sources */,
				996C67CA2CFEA6740056E508 /* RTCIceTransportPolicy+Extension.swift in Sources */,
				996C67D22CFEA70F0056E508 /* RTCMediaStream+Extension.swift in Sources */,
				996C67D72CFEA96B0056E508 /* RTCIceCandidate+Extension.swift in Sources */,
				996C67C02CFEA5600056E508 /* RTCBundlePolicy+Extension.swift in Sources */,
				996C67BE2CFEA4D70056E508 /* RTClsCertPolicy+Extension.swift in Sources */,
				B309D1E425F0240200A2AADF /* TxConfig.swift in Sources */,
				B3AF248025EE7B1F0062EDA9 /* TxClientDelegate.swift in Sources */,
				996C67CC2CFEA6910056E508 /* RTCSignalingState+Extension.swift in Sources */,
				B309D28225F1838700A2AADF /* ByeMessage.swift in Sources */,
				B309D1D625F020B300A2AADF /* Message.swift in Sources */,
				B3B1D9A126542860008D28C9 /* TxPushConfig.swift in Sources */,
				996C67C82CFEA6530056E508 /* RTCRtcpMuxPolicy+Extension.swift in Sources */,
				B309D23625F06D2100A2AADF /* TxCallInfo.swift in Sources */,
				B309D23B25F06DC000A2AADF /* TxCallOptions.swift in Sources */,
				3B1F43EF2AE0B01E00A610BA /* Params.swift in Sources */,
				99B6DFFD2CF546310010CA96 /* DebugReportStartMessage.swift in Sources */,
				B3AF249825EE7DC70062EDA9 /* SocketDelegate.swift in Sources */,
				B3E0B0662656ED73005E7431 /* InfoMessage.swift in Sources */,
				B3E1029A25F2C16500227DCE /* ModifyMessage.swift in Sources */,
				B309D24025F06EA600A2AADF /* InviteMessage.swift in Sources */,
				3B72695D2A9396BF00D2A602 /* DisablePushMessage.swift in Sources */,
				B309D22925F06C6900A2AADF /* Call.swift in Sources */,
				996C67C42CFEA5AC0056E508 /* RTCContinualGatheringPolicy+Extension.swift in Sources */,
				B309D1EC25F024B900A2AADF /* LoginMessage.swift in Sources */,
				99B6DFFA2CF5226F0010CA96 /* WebRTCStatsTag.swift in Sources */,
				99CC5BAE2CF80D3A00EF43DC /* WebRTCEventHandler.swift in Sources */,
				996C67D02CFEA6F30056E508 /* RTCIceGatheringState+Extension.swift in Sources */,
				996C67D92CFEB7E10056E508 /* RTCConfiguration+Extension.swift in Sources */,
				B3AF248425EE7B6A0062EDA9 /* InternalConfig.swift in Sources */,
				99CC5BAC2CF804A500EF43DC /* WebRTCStatsReporter.swift in Sources */,
				9911247E2CF50092000C23BA /* Dictionary+Extensions.swift in Sources */,
				996C67BC2CFEA4880056E508 /* RTCIceServer+Extension.swift in Sources */,
			);
			runOnlyForDeploymentPostprocessing = 0;
		};
		B368BECD25EDDBC90032AE52 /* Sources */ = {
			isa = PBXSourcesBuildPhase;
			buildActionMask = 2147483647;
			files = (
				3B1B4D132E2532B800A5DD2D /* RegionIntegrationTests.swift in Sources */,
				3B1B4D142E2532B800A5DD2D /* RegionTests.swift in Sources */,
				B39121E72600F7B10051E076 /* VertoMessagesTests.swift in Sources */,
				99D717762D6E229800471D44 /* TelnyxRTCLoggerTests.swift in Sources */,
				B39121ED2602F22F0051E076 /* SocketTests.swift in Sources */,
				B39122122604FBC00051E076 /* TestConstants.swift in Sources */,
				B368BED425EDDBC90032AE52 /* TelnyxRTCTests.swift in Sources */,
				B366D3FB26150D1100156FE1 /* StringExtension.swift in Sources */,
				B391220C2604D9C50051E076 /* PeerConnectionTests.swift in Sources */,
				B3912264260F6A050051E076 /* TelnyxRTCMulticallTests.swift in Sources */,
				B3912220260502650051E076 /* CallTests.swift in Sources */,
				B3A1555928767E2D00C70528 /* RTCTestDelegate.swift in Sources */,
			);
			runOnlyForDeploymentPostprocessing = 0;
		};
		B368BEE425EDDD060032AE52 /* Sources */ = {
			isa = PBXSourcesBuildPhase;
			buildActionMask = 2147483647;
			files = (
				995BF7132CE7E8F100454076 /* WebRTCEnvironmentExtension.swift in Sources */,
				B3B1D9A426545807008D28C9 /* UserDefaultExtension.swift in Sources */,
				99ADA9AE2D487DE5000C956A /* ProfileViewModel.swift in Sources */,
				B32AE8BB26D6952500C7C6F4 /* AppDelegateCallKitExtension.swift in Sources */,
				998670422D4096AA001E1D01 /* HomeView.swift in Sources */,
				B3AF24AA25EE84570062EDA9 /* UIViewControllerExtension.swift in Sources */,
<<<<<<< HEAD
				99D7C09C2E1E32DA00D47CE6 /* AudioWaveformView.swift in Sources */,
=======
				3BA535E72DFB9BE3005AF0F4 /* PreCallDiagnosisBottomSheet.swift in Sources */,
>>>>>>> c046b56d
				995BF7202CE8175B00454076 /* SipCredentialsViewController.swift in Sources */,
				3B7D29A72DF1D5100094EB90 /* CallHistoryManager.swift in Sources */,
				B3B8F53726E7D4EF0007B583 /* AppDelegateTelnyxVoIPExtension.swift in Sources */,
				9986703E2D3EC7A3001E1D01 /* View+Extensions.swift in Sources */,
				9986703A2D3E9DCE001E1D01 /* SipInputCredentialsView.swift in Sources */,
				3BE7C7632E04292300FF74A1 /* RegionMenuView.swift in Sources */,
				3B7D29A92DF1E2080094EB90 /* CallHistoryBottomSheet.swift in Sources */,
				99FF7B102D4BC4F700DB1408 /* DTMFKeyboardView.swift in Sources */,
				991A6D442D3A96C100B29785 /* SplashScreen.swift in Sources */,
				99ADA9A82D4878FA000C956A /* ProfileView.swift in Sources */,
				998670402D40849C001E1D01 /* HomeViewController.swift in Sources */,
				3B7D299F2DF1C6F70094EB90 /* CallHistoryDatabase.swift in Sources */,
				3BE84BA82D9C944A00CA1B70 /* DestinationToggle.swift in Sources */,
				3BA535E92DFBA37C005AF0F4 /* PreCallDiagnosticManager.swift in Sources */,
				995BF7162CE7EB2600454076 /* SipUserCredential.swift in Sources */,
				99ADA9AA2D487ACC000C956A /* CallView.swift in Sources */,
				99ADA9B02D4886E7000C956A /* CallViewModel.swift in Sources */,
				9982C0412D53977B00FA91B4 /* TestConfiguration.swift in Sources */,
				9982C0422D53977B00FA91B4 /* AccessibilityIdentifiers.swift in Sources */,
				3B7D29A52DF1CEA00094EB90 /* CallDirection.swift in Sources */,
				991A6D492D3AB36E00B29785 /* SipCredentialsView.swift in Sources */,
				3BA535E52DFB94A6005AF0F4 /* PreCallDiagnosis.swift in Sources */,
				991A6D4A2D3AB36E00B29785 /* SipCredentialHeader.swift in Sources */,
				991A6D4B2D3AB36E00B29785 /* SipCredentialRow.swift in Sources */,
				3BE7C7612E0421EB00FF74A1 /* OverflowMenuView.swift in Sources */,
				995BF71C2CE7EC0600454076 /* SipCredentialsManager.swift in Sources */,
				99B127D62DCE54500048CE0A /* CallQualityMetricsView.swift in Sources */,
				998670382D3E9506001E1D01 /* Color+Extensions.swift in Sources */,
				B368BEEB25EDDD060032AE52 /* AppDelegate.swift in Sources */,
				99ADA9B22D488D98000C956A /* HomeViewController+VoIPExtension.swift in Sources */,
				99FF7B122D4BC71800DB1408 /* DTMFKeyboardViewModel.swift in Sources */,
				99ADA94E2D47C9B6000C956A /* HomeViewModel.swift in Sources */,
				9986703C2D3EAF64001E1D01 /* ErrorView.swift in Sources */,
				3B7D29952DF1C2980094EB90 /* AppModel.xcdatamodeld in Sources */,
			);
			runOnlyForDeploymentPostprocessing = 0;
		};
/* End PBXSourcesBuildPhase section */

/* Begin PBXTargetDependency section */
		994651862D761F7800049EF4 /* PBXTargetDependency */ = {
			isa = PBXTargetDependency;
			target = B368BEE725EDDD060032AE52 /* TelnyxWebRTCDemo */;
			targetProxy = 994651852D761F7800049EF4 /* PBXContainerItemProxy */;
		};
		99FF14822D5E9826009ED956 /* PBXTargetDependency */ = {
			isa = PBXTargetDependency;
			target = B368BEBF25EDDB610032AE52 /* TelnyxRTC */;
			targetProxy = 99FF14812D5E9826009ED956 /* PBXContainerItemProxy */;
		};
		B368BED825EDDBC90032AE52 /* PBXTargetDependency */ = {
			isa = PBXTargetDependency;
			target = B368BEBF25EDDB610032AE52 /* TelnyxRTC */;
			targetProxy = B368BED725EDDBC90032AE52 /* PBXContainerItemProxy */;
		};
/* End PBXTargetDependency section */

/* Begin PBXVariantGroup section */
		B368BEF025EDDD060032AE52 /* Main.storyboard */ = {
			isa = PBXVariantGroup;
			children = (
				B368BEF125EDDD060032AE52 /* Base */,
			);
			name = Main.storyboard;
			sourceTree = "<group>";
		};
		B368BEF525EDDD070032AE52 /* LaunchScreen.storyboard */ = {
			isa = PBXVariantGroup;
			children = (
				B368BEF625EDDD070032AE52 /* Base */,
			);
			name = LaunchScreen.storyboard;
			sourceTree = "<group>";
		};
/* End PBXVariantGroup section */

/* Begin XCBuildConfiguration section */
		994651872D761F7800049EF4 /* Debug */ = {
			isa = XCBuildConfiguration;
			buildSettings = {
				ASSETCATALOG_COMPILER_GENERATE_SWIFT_ASSET_SYMBOL_EXTENSIONS = YES;
				CLANG_CXX_LANGUAGE_STANDARD = "gnu++20";
				CODE_SIGN_STYLE = Automatic;
				CURRENT_PROJECT_VERSION = 1;
				DEVELOPMENT_TEAM = YKUVNPU9FS;
				ENABLE_USER_SCRIPT_SANDBOXING = YES;
				GCC_C_LANGUAGE_STANDARD = gnu17;
				GENERATE_INFOPLIST_FILE = YES;
				IPHONEOS_DEPLOYMENT_TARGET = 15.6;
				LOCALIZATION_PREFERS_STRING_CATALOGS = YES;
				MARKETING_VERSION = 2.0.2;
				PRODUCT_BUNDLE_IDENTIFIER = com.telnyx.webrtcapp.TelnyxWebRTCDemoUITests;
				PRODUCT_NAME = "$(TARGET_NAME)";
				SWIFT_ACTIVE_COMPILATION_CONDITIONS = "DEBUG $(inherited)";
				SWIFT_EMIT_LOC_STRINGS = NO;
				SWIFT_VERSION = 5.0;
				TARGETED_DEVICE_FAMILY = "1,2";
				TEST_TARGET_NAME = TelnyxWebRTCDemo;
			};
			name = Debug;
		};
		994651882D761F7800049EF4 /* Release */ = {
			isa = XCBuildConfiguration;
			buildSettings = {
				ASSETCATALOG_COMPILER_GENERATE_SWIFT_ASSET_SYMBOL_EXTENSIONS = YES;
				CLANG_CXX_LANGUAGE_STANDARD = "gnu++20";
				CODE_SIGN_STYLE = Automatic;
				CURRENT_PROJECT_VERSION = 1;
				DEVELOPMENT_TEAM = YKUVNPU9FS;
				ENABLE_USER_SCRIPT_SANDBOXING = YES;
				GCC_C_LANGUAGE_STANDARD = gnu17;
				GENERATE_INFOPLIST_FILE = YES;
				IPHONEOS_DEPLOYMENT_TARGET = 15.6;
				LOCALIZATION_PREFERS_STRING_CATALOGS = YES;
				MARKETING_VERSION = 2.0.2;
				PRODUCT_BUNDLE_IDENTIFIER = com.telnyx.webrtcapp.TelnyxWebRTCDemoUITests;
				PRODUCT_NAME = "$(TARGET_NAME)";
				SWIFT_EMIT_LOC_STRINGS = NO;
				SWIFT_VERSION = 5.0;
				TARGETED_DEVICE_FAMILY = "1,2";
				TEST_TARGET_NAME = TelnyxWebRTCDemo;
			};
			name = Release;
		};
		B368BEC625EDDB610032AE52 /* Debug */ = {
			isa = XCBuildConfiguration;
			buildSettings = {
				ALWAYS_SEARCH_USER_PATHS = NO;
				CLANG_ANALYZER_NONNULL = YES;
				CLANG_ANALYZER_NUMBER_OBJECT_CONVERSION = YES_AGGRESSIVE;
				CLANG_CXX_LANGUAGE_STANDARD = "gnu++14";
				CLANG_CXX_LIBRARY = "libc++";
				CLANG_ENABLE_MODULES = YES;
				CLANG_ENABLE_OBJC_ARC = YES;
				CLANG_ENABLE_OBJC_WEAK = YES;
				CLANG_WARN_BLOCK_CAPTURE_AUTORELEASING = YES;
				CLANG_WARN_BOOL_CONVERSION = YES;
				CLANG_WARN_COMMA = YES;
				CLANG_WARN_CONSTANT_CONVERSION = YES;
				CLANG_WARN_DEPRECATED_OBJC_IMPLEMENTATIONS = YES;
				CLANG_WARN_DIRECT_OBJC_ISA_USAGE = YES_ERROR;
				CLANG_WARN_DOCUMENTATION_COMMENTS = YES;
				CLANG_WARN_EMPTY_BODY = YES;
				CLANG_WARN_ENUM_CONVERSION = YES;
				CLANG_WARN_INFINITE_RECURSION = YES;
				CLANG_WARN_INT_CONVERSION = YES;
				CLANG_WARN_NON_LITERAL_NULL_CONVERSION = YES;
				CLANG_WARN_OBJC_IMPLICIT_RETAIN_SELF = YES;
				CLANG_WARN_OBJC_LITERAL_CONVERSION = YES;
				CLANG_WARN_OBJC_ROOT_CLASS = YES_ERROR;
				CLANG_WARN_QUOTED_INCLUDE_IN_FRAMEWORK_HEADER = YES;
				CLANG_WARN_RANGE_LOOP_ANALYSIS = YES;
				CLANG_WARN_STRICT_PROTOTYPES = YES;
				CLANG_WARN_SUSPICIOUS_MOVE = YES;
				CLANG_WARN_UNGUARDED_AVAILABILITY = YES_AGGRESSIVE;
				CLANG_WARN_UNREACHABLE_CODE = YES;
				CLANG_WARN__DUPLICATE_METHOD_MATCH = YES;
				COPY_PHASE_STRIP = NO;
				CURRENT_PROJECT_VERSION = 1;
				DEBUG_INFORMATION_FORMAT = dwarf;
				ENABLE_STRICT_OBJC_MSGSEND = YES;
				ENABLE_TESTABILITY = YES;
				ENABLE_USER_SCRIPT_SANDBOXING = NO;
				GCC_C_LANGUAGE_STANDARD = gnu11;
				GCC_DYNAMIC_NO_PIC = NO;
				GCC_NO_COMMON_BLOCKS = YES;
				GCC_OPTIMIZATION_LEVEL = 0;
				GCC_PREPROCESSOR_DEFINITIONS = (
					"DEBUG=1",
					"$(inherited)",
				);
				GCC_WARN_64_TO_32_BIT_CONVERSION = YES;
				GCC_WARN_ABOUT_RETURN_TYPE = YES_ERROR;
				GCC_WARN_UNDECLARED_SELECTOR = YES;
				GCC_WARN_UNINITIALIZED_AUTOS = YES_AGGRESSIVE;
				GCC_WARN_UNUSED_FUNCTION = YES;
				GCC_WARN_UNUSED_VARIABLE = YES;
				IPHONEOS_DEPLOYMENT_TARGET = 12.1;
				MTL_ENABLE_DEBUG_INFO = INCLUDE_SOURCE;
				MTL_FAST_MATH = YES;
				ONLY_ACTIVE_ARCH = YES;
				SDKROOT = iphoneos;
				SWIFT_ACTIVE_COMPILATION_CONDITIONS = DEBUG;
				SWIFT_OPTIMIZATION_LEVEL = "-Onone";
				VERSIONING_SYSTEM = "apple-generic";
				VERSION_INFO_PREFIX = "";
			};
			name = Debug;
		};
		B368BEC725EDDB610032AE52 /* Release */ = {
			isa = XCBuildConfiguration;
			buildSettings = {
				ALWAYS_SEARCH_USER_PATHS = NO;
				CLANG_ANALYZER_NONNULL = YES;
				CLANG_ANALYZER_NUMBER_OBJECT_CONVERSION = YES_AGGRESSIVE;
				CLANG_CXX_LANGUAGE_STANDARD = "gnu++14";
				CLANG_CXX_LIBRARY = "libc++";
				CLANG_ENABLE_MODULES = YES;
				CLANG_ENABLE_OBJC_ARC = YES;
				CLANG_ENABLE_OBJC_WEAK = YES;
				CLANG_WARN_BLOCK_CAPTURE_AUTORELEASING = YES;
				CLANG_WARN_BOOL_CONVERSION = YES;
				CLANG_WARN_COMMA = YES;
				CLANG_WARN_CONSTANT_CONVERSION = YES;
				CLANG_WARN_DEPRECATED_OBJC_IMPLEMENTATIONS = YES;
				CLANG_WARN_DIRECT_OBJC_ISA_USAGE = YES_ERROR;
				CLANG_WARN_DOCUMENTATION_COMMENTS = YES;
				CLANG_WARN_EMPTY_BODY = YES;
				CLANG_WARN_ENUM_CONVERSION = YES;
				CLANG_WARN_INFINITE_RECURSION = YES;
				CLANG_WARN_INT_CONVERSION = YES;
				CLANG_WARN_NON_LITERAL_NULL_CONVERSION = YES;
				CLANG_WARN_OBJC_IMPLICIT_RETAIN_SELF = YES;
				CLANG_WARN_OBJC_LITERAL_CONVERSION = YES;
				CLANG_WARN_OBJC_ROOT_CLASS = YES_ERROR;
				CLANG_WARN_QUOTED_INCLUDE_IN_FRAMEWORK_HEADER = YES;
				CLANG_WARN_RANGE_LOOP_ANALYSIS = YES;
				CLANG_WARN_STRICT_PROTOTYPES = YES;
				CLANG_WARN_SUSPICIOUS_MOVE = YES;
				CLANG_WARN_UNGUARDED_AVAILABILITY = YES_AGGRESSIVE;
				CLANG_WARN_UNREACHABLE_CODE = YES;
				CLANG_WARN__DUPLICATE_METHOD_MATCH = YES;
				COPY_PHASE_STRIP = NO;
				CURRENT_PROJECT_VERSION = 1;
				DEBUG_INFORMATION_FORMAT = "dwarf-with-dsym";
				ENABLE_NS_ASSERTIONS = NO;
				ENABLE_STRICT_OBJC_MSGSEND = YES;
				ENABLE_USER_SCRIPT_SANDBOXING = NO;
				GCC_C_LANGUAGE_STANDARD = gnu11;
				GCC_NO_COMMON_BLOCKS = YES;
				GCC_WARN_64_TO_32_BIT_CONVERSION = YES;
				GCC_WARN_ABOUT_RETURN_TYPE = YES_ERROR;
				GCC_WARN_UNDECLARED_SELECTOR = YES;
				GCC_WARN_UNINITIALIZED_AUTOS = YES_AGGRESSIVE;
				GCC_WARN_UNUSED_FUNCTION = YES;
				GCC_WARN_UNUSED_VARIABLE = YES;
				IPHONEOS_DEPLOYMENT_TARGET = 12.1;
				MTL_ENABLE_DEBUG_INFO = NO;
				MTL_FAST_MATH = YES;
				SDKROOT = iphoneos;
				SWIFT_COMPILATION_MODE = wholemodule;
				SWIFT_OPTIMIZATION_LEVEL = "-O";
				VALIDATE_PRODUCT = YES;
				VERSIONING_SYSTEM = "apple-generic";
				VERSION_INFO_PREFIX = "";
			};
			name = Release;
		};
		B368BEC925EDDB610032AE52 /* Debug */ = {
			isa = XCBuildConfiguration;
			baseConfigurationReference = 143AE1FD541DDAE74F2F3D38 /* Pods-TelnyxRTC.debug.xcconfig */;
			buildSettings = {
				CLANG_ENABLE_MODULES = YES;
				CODE_SIGN_IDENTITY = "Apple Development";
				CODE_SIGN_STYLE = Manual;
				DEFINES_MODULE = YES;
				DEVELOPMENT_TEAM = "";
				DYLIB_COMPATIBILITY_VERSION = 1;
				DYLIB_CURRENT_VERSION = 1;
				DYLIB_INSTALL_NAME_BASE = "@rpath";
				ENABLE_BITCODE = NO;
				ENABLE_USER_SCRIPT_SANDBOXING = YES;
				FRAMEWORK_SEARCH_PATHS = (
					"$(inherited)",
					"$(BUILD_PRODUCTS_DIR)/Starscream",
				);
				INFOPLIST_FILE = "$(SRCROOT)/TelnyxRTC/Info.plist";
				INSTALL_PATH = "$(LOCAL_LIBRARY_DIR)/Frameworks";
				IPHONEOS_DEPLOYMENT_TARGET = 12.0;
				LD_RUNPATH_SEARCH_PATHS = (
					"$(inherited)",
					"@executable_path/Frameworks",
					"@loader_path/Frameworks",
					"$(BUILT_PRODUCTS_DIR)/Starscream",
				);
				MARKETING_VERSION = 2.0.2;
				PRODUCT_BUNDLE_IDENTIFIER = com.telnyx.WebRTCSDK;
				PRODUCT_NAME = "$(TARGET_NAME:c99extidentifier)";
				PROVISIONING_PROFILE_SPECIFIER = "";
				SKIP_INSTALL = YES;
				SUPPORTS_MACCATALYST = NO;
				SWIFT_OPTIMIZATION_LEVEL = "-Onone";
				SWIFT_VERSION = 5.0;
				TARGETED_DEVICE_FAMILY = 1;
				VALIDATE_WORKSPACE = YES;
			};
			name = Debug;
		};
		B368BECA25EDDB610032AE52 /* Release */ = {
			isa = XCBuildConfiguration;
			baseConfigurationReference = 6ABC09607EB36CA9C6751337 /* Pods-TelnyxRTC.release.xcconfig */;
			buildSettings = {
				CLANG_ENABLE_MODULES = YES;
				CODE_SIGN_IDENTITY = "Apple Development";
				CODE_SIGN_STYLE = Automatic;
				DEFINES_MODULE = YES;
				DEVELOPMENT_TEAM = "";
				DYLIB_COMPATIBILITY_VERSION = 1;
				DYLIB_CURRENT_VERSION = 1;
				DYLIB_INSTALL_NAME_BASE = "@rpath";
				ENABLE_BITCODE = NO;
				ENABLE_USER_SCRIPT_SANDBOXING = YES;
				FRAMEWORK_SEARCH_PATHS = "$(inherited)";
				INFOPLIST_FILE = "$(SRCROOT)/TelnyxRTC/Info.plist";
				INSTALL_PATH = "$(LOCAL_LIBRARY_DIR)/Frameworks";
				IPHONEOS_DEPLOYMENT_TARGET = 12.0;
				LD_RUNPATH_SEARCH_PATHS = (
					"$(inherited)",
					"@executable_path/Frameworks",
					"@loader_path/Frameworks",
				);
				MARKETING_VERSION = 2.0.2;
				PRODUCT_BUNDLE_IDENTIFIER = com.telnyx.WebRTCSDK;
				PRODUCT_NAME = "$(TARGET_NAME:c99extidentifier)";
				SKIP_INSTALL = YES;
				SUPPORTS_MACCATALYST = NO;
				SWIFT_VERSION = 5.0;
				TARGETED_DEVICE_FAMILY = 1;
				VALIDATE_WORKSPACE = YES;
			};
			name = Release;
		};
		B368BED925EDDBC90032AE52 /* Debug */ = {
			isa = XCBuildConfiguration;
			baseConfigurationReference = C1D73C5BFA136BD2584C27AF /* Pods-TelnyxRTC-TelnyxRTCTests.debug.xcconfig */;
			buildSettings = {
				CODE_SIGN_IDENTITY = "Apple Development";
				CODE_SIGN_STYLE = Manual;
				DEVELOPMENT_TEAM = "";
				INFOPLIST_FILE = TelnyxRTCTests/Info.plist;
				LD_RUNPATH_SEARCH_PATHS = (
					"$(inherited)",
					"@executable_path/Frameworks",
					"@loader_path/Frameworks",
				);
				PRODUCT_BUNDLE_IDENTIFIER = com.telnyx.TelnyxRTCTests;
				PRODUCT_NAME = "$(TARGET_NAME)";
				PROVISIONING_PROFILE_SPECIFIER = "";
				SWIFT_VERSION = 5.0;
				TARGETED_DEVICE_FAMILY = "1,2";
			};
			name = Debug;
		};
		B368BEDA25EDDBC90032AE52 /* Release */ = {
			isa = XCBuildConfiguration;
			baseConfigurationReference = 005E859F7E0040F33D8C24D6 /* Pods-TelnyxRTC-TelnyxRTCTests.release.xcconfig */;
			buildSettings = {
				CODE_SIGN_IDENTITY = "Apple Development";
				CODE_SIGN_STYLE = Manual;
				DEVELOPMENT_TEAM = "";
				INFOPLIST_FILE = TelnyxRTCTests/Info.plist;
				LD_RUNPATH_SEARCH_PATHS = (
					"$(inherited)",
					"@executable_path/Frameworks",
					"@loader_path/Frameworks",
				);
				PRODUCT_BUNDLE_IDENTIFIER = com.telnyx.TelnyxRTCTests;
				PRODUCT_NAME = "$(TARGET_NAME)";
				PROVISIONING_PROFILE_SPECIFIER = "";
				SWIFT_VERSION = 5.0;
				TARGETED_DEVICE_FAMILY = "1,2";
			};
			name = Release;
		};
		B368BEFA25EDDD070032AE52 /* Debug */ = {
			isa = XCBuildConfiguration;
			baseConfigurationReference = 72EFA01F477DE11D105894B5 /* Pods-TelnyxWebRTCDemo.debug.xcconfig */;
			buildSettings = {
				ASSETCATALOG_COMPILER_APPICON_NAME = AppIcon;
				ASSETCATALOG_COMPILER_GLOBAL_ACCENT_COLOR_NAME = AccentColor;
				CODE_SIGN_ENTITLEMENTS = TelnyxWebRTCDemo/TelnyxWebRTCDemo.entitlements;
				CODE_SIGN_IDENTITY = "Apple Development";
				CODE_SIGN_STYLE = Automatic;
				CURRENT_PROJECT_VERSION = 2;
				DEVELOPMENT_TEAM = YKUVNPU9FS;
				ENABLE_BITCODE = NO;
				INFOPLIST_FILE = TelnyxWebRTCDemo/Info.plist;
				IPHONEOS_DEPLOYMENT_TARGET = 15.6;
				LD_RUNPATH_SEARCH_PATHS = (
					"$(inherited)",
					"@executable_path/Frameworks",
				);
				MARKETING_VERSION = 2.0.2;
				PRODUCT_BUNDLE_IDENTIFIER = com.telnyx.webrtcapp;
				PRODUCT_NAME = "Telnyx WebRTC";
				PROVISIONING_PROFILE_SPECIFIER = "";
				SWIFT_VERSION = 5.0;
				TARGETED_DEVICE_FAMILY = 1;
			};
			name = Debug;
		};
		B368BEFB25EDDD070032AE52 /* Release */ = {
			isa = XCBuildConfiguration;
			baseConfigurationReference = ABDDBB3BFF7B3DF99A132A9B /* Pods-TelnyxWebRTCDemo.release.xcconfig */;
			buildSettings = {
				ASSETCATALOG_COMPILER_APPICON_NAME = AppIcon;
				ASSETCATALOG_COMPILER_GLOBAL_ACCENT_COLOR_NAME = AccentColor;
				CODE_SIGN_ENTITLEMENTS = TelnyxWebRTCDemo/TelnyxWebRTCDemo.entitlements;
				CODE_SIGN_IDENTITY = "Apple Development";
				CODE_SIGN_STYLE = Automatic;
				CURRENT_PROJECT_VERSION = 2;
				DEVELOPMENT_TEAM = YKUVNPU9FS;
				ENABLE_BITCODE = NO;
				INFOPLIST_FILE = TelnyxWebRTCDemo/Info.plist;
				IPHONEOS_DEPLOYMENT_TARGET = 15.6;
				LD_RUNPATH_SEARCH_PATHS = (
					"$(inherited)",
					"@executable_path/Frameworks",
				);
				MARKETING_VERSION = 2.0.2;
				PRODUCT_BUNDLE_IDENTIFIER = com.telnyx.webrtcapp;
				PRODUCT_NAME = "Telnyx WebRTC";
				PROVISIONING_PROFILE_SPECIFIER = "";
				SWIFT_VERSION = 5.0;
				TARGETED_DEVICE_FAMILY = 1;
			};
			name = Release;
		};
/* End XCBuildConfiguration section */

/* Begin XCConfigurationList section */
		994651892D761F7800049EF4 /* Build configuration list for PBXNativeTarget "TelnyxWebRTCDemoUITests" */ = {
			isa = XCConfigurationList;
			buildConfigurations = (
				994651872D761F7800049EF4 /* Debug */,
				994651882D761F7800049EF4 /* Release */,
			);
			defaultConfigurationIsVisible = 0;
			defaultConfigurationName = Release;
		};
		B368BEBA25EDDB610032AE52 /* Build configuration list for PBXProject "TelnyxRTC" */ = {
			isa = XCConfigurationList;
			buildConfigurations = (
				B368BEC625EDDB610032AE52 /* Debug */,
				B368BEC725EDDB610032AE52 /* Release */,
			);
			defaultConfigurationIsVisible = 0;
			defaultConfigurationName = Release;
		};
		B368BEC825EDDB610032AE52 /* Build configuration list for PBXNativeTarget "TelnyxRTC" */ = {
			isa = XCConfigurationList;
			buildConfigurations = (
				B368BEC925EDDB610032AE52 /* Debug */,
				B368BECA25EDDB610032AE52 /* Release */,
			);
			defaultConfigurationIsVisible = 0;
			defaultConfigurationName = Release;
		};
		B368BEDB25EDDBC90032AE52 /* Build configuration list for PBXNativeTarget "TelnyxRTCTests" */ = {
			isa = XCConfigurationList;
			buildConfigurations = (
				B368BED925EDDBC90032AE52 /* Debug */,
				B368BEDA25EDDBC90032AE52 /* Release */,
			);
			defaultConfigurationIsVisible = 0;
			defaultConfigurationName = Release;
		};
		B368BEF925EDDD070032AE52 /* Build configuration list for PBXNativeTarget "TelnyxWebRTCDemo" */ = {
			isa = XCConfigurationList;
			buildConfigurations = (
				B368BEFA25EDDD070032AE52 /* Debug */,
				B368BEFB25EDDD070032AE52 /* Release */,
			);
			defaultConfigurationIsVisible = 0;
			defaultConfigurationName = Release;
		};
/* End XCConfigurationList section */

/* Begin XCVersionGroup section */
		3B7D29932DF1C2980094EB90 /* AppModel.xcdatamodeld */ = {
			isa = XCVersionGroup;
			children = (
				3B7D29942DF1C2980094EB90 /* AppModel.xcdatamodel */,
			);
			currentVersion = 3B7D29942DF1C2980094EB90 /* AppModel.xcdatamodel */;
			path = AppModel.xcdatamodeld;
			sourceTree = "<group>";
			versionGroupType = wrapper.xcdatamodel;
		};
/* End XCVersionGroup section */
	};
	rootObject = B368BEB725EDDB610032AE52 /* Project object */;
}<|MERGE_RESOLUTION|>--- conflicted
+++ resolved
@@ -547,14 +547,11 @@
 		B309D1FB25F028F100A2AADF /* Views */ = {
 			isa = PBXGroup;
 			children = (
-<<<<<<< HEAD
 				99D7C09B2E1E32DA00D47CE6 /* AudioWaveformView.swift */,
-=======
 				3BE7C7622E04292300FF74A1 /* RegionMenuView.swift */,
 				3BE7C7602E0421EB00FF74A1 /* OverflowMenuView.swift */,
 				3BA535E62DFB9BE3005AF0F4 /* PreCallDiagnosisBottomSheet.swift */,
 				3B7D29A82DF1E2080094EB90 /* CallHistoryBottomSheet.swift */,
->>>>>>> c046b56d
 				3BE84BA72D9C944A00CA1B70 /* DestinationToggle.swift */,
 				99FF7B0F2D4BC4F700DB1408 /* DTMFKeyboardView.swift */,
 				99ADA9A92D487AC4000C956A /* CallView.swift */,
@@ -1158,11 +1155,8 @@
 				B32AE8BB26D6952500C7C6F4 /* AppDelegateCallKitExtension.swift in Sources */,
 				998670422D4096AA001E1D01 /* HomeView.swift in Sources */,
 				B3AF24AA25EE84570062EDA9 /* UIViewControllerExtension.swift in Sources */,
-<<<<<<< HEAD
 				99D7C09C2E1E32DA00D47CE6 /* AudioWaveformView.swift in Sources */,
-=======
 				3BA535E72DFB9BE3005AF0F4 /* PreCallDiagnosisBottomSheet.swift in Sources */,
->>>>>>> c046b56d
 				995BF7202CE8175B00454076 /* SipCredentialsViewController.swift in Sources */,
 				3B7D29A72DF1D5100094EB90 /* CallHistoryManager.swift in Sources */,
 				B3B8F53726E7D4EF0007B583 /* AppDelegateTelnyxVoIPExtension.swift in Sources */,
