// !$*UTF8*$!
{
	archiveVersion = 1;
	classes = {
	};
	objectVersion = 54;
	objects = {

/* Begin PBXBuildFile section */
		3B0F56CB2C7F15830011A48A /* StatsMessage.swift in Sources */ = {isa = PBXBuildFile; fileRef = 3B0F56CA2C7F15830011A48A /* StatsMessage.swift */; };
		3B1BE6F72AA9A467000B7962 /* TxPushIPConfig.swift in Sources */ = {isa = PBXBuildFile; fileRef = 3B1BE6F62AA9A467000B7962 /* TxPushIPConfig.swift */; };
		3B1F43EF2AE0B01E00A610BA /* Params.swift in Sources */ = {isa = PBXBuildFile; fileRef = 3B1F43EE2AE0B01E00A610BA /* Params.swift */; };
		3B49B7152AA9B0A20026D36D /* AttachCallMessage.swift in Sources */ = {isa = PBXBuildFile; fileRef = 3B49B7142AA9B0A20026D36D /* AttachCallMessage.swift */; };
		3B72695D2A9396BF00D2A602 /* DisablePushMessage.swift in Sources */ = {isa = PBXBuildFile; fileRef = 3B72695C2A9396BF00D2A602 /* DisablePushMessage.swift */; };
		3B758F1A2BF44D7800D50069 /* PrivacyInfo.xcprivacy in Resources */ = {isa = PBXBuildFile; fileRef = 3B758F192BF44D7800D50069 /* PrivacyInfo.xcprivacy */; };
		3B758F1E2BF97E8C00D50069 /* FileLoger.swift in Sources */ = {isa = PBXBuildFile; fileRef = 3B758F1D2BF97E8C00D50069 /* FileLoger.swift */; };
		3B91C0F52BE3A44600A03067 /* PrivacyInfo.xcprivacy in Resources */ = {isa = PBXBuildFile; fileRef = 3B91C0F42BE3A44600A03067 /* PrivacyInfo.xcprivacy */; };
		3BC03B4E2CC25F5F00FD2B29 /* Reachability.framework in Frameworks */ = {isa = PBXBuildFile; fileRef = 3B0F56CC2C7F1CCA0011A48A /* Reachability.framework */; };
		3BF1D5842BEB7B8F0097453F /* TelnyxRTC.podspec in Resources */ = {isa = PBXBuildFile; fileRef = 3BF1D5832BEB7B8F0097453F /* TelnyxRTC.podspec */; };
		9911247E2CF50092000C23BA /* Dictionary+Extensions.swift in Sources */ = {isa = PBXBuildFile; fileRef = 9911247D2CF50088000C23BA /* Dictionary+Extensions.swift */; };
		991A6D442D3A96C100B29785 /* SplashScreen.swift in Sources */ = {isa = PBXBuildFile; fileRef = 991A6D432D3A96C100B29785 /* SplashScreen.swift */; };
		991A6D492D3AB36E00B29785 /* SipCredentialsView.swift in Sources */ = {isa = PBXBuildFile; fileRef = 991A6D482D3AB36E00B29785 /* SipCredentialsView.swift */; };
		991A6D4A2D3AB36E00B29785 /* SipCredentialHeader.swift in Sources */ = {isa = PBXBuildFile; fileRef = 991A6D462D3AB36E00B29785 /* SipCredentialHeader.swift */; };
		991A6D4B2D3AB36E00B29785 /* SipCredentialRow.swift in Sources */ = {isa = PBXBuildFile; fileRef = 991A6D472D3AB36E00B29785 /* SipCredentialRow.swift */; };
		995BF7132CE7E8F100454076 /* WebRTCEnvironmentExtension.swift in Sources */ = {isa = PBXBuildFile; fileRef = 995BF7122CE7E8EB00454076 /* WebRTCEnvironmentExtension.swift */; };
		995BF7162CE7EB2600454076 /* SipUserCredential.swift in Sources */ = {isa = PBXBuildFile; fileRef = 995BF7152CE7EB2200454076 /* SipUserCredential.swift */; };
		995BF71C2CE7EC0600454076 /* SipCredentialsManager.swift in Sources */ = {isa = PBXBuildFile; fileRef = 995BF71A2CE7EBF800454076 /* SipCredentialsManager.swift */; };
		995BF7202CE8175B00454076 /* SipCredentialsViewController.swift in Sources */ = {isa = PBXBuildFile; fileRef = 995BF71F2CE8175200454076 /* SipCredentialsViewController.swift */; };
		996C67BC2CFEA4880056E508 /* RTCIceServer+Extension.swift in Sources */ = {isa = PBXBuildFile; fileRef = 996C67BB2CFEA4790056E508 /* RTCIceServer+Extension.swift */; };
		996C67BE2CFEA4D70056E508 /* RTClsCertPolicy+Extension.swift in Sources */ = {isa = PBXBuildFile; fileRef = 996C67BD2CFEA4C80056E508 /* RTClsCertPolicy+Extension.swift */; };
		996C67C02CFEA5600056E508 /* RTCBundlePolicy+Extension.swift in Sources */ = {isa = PBXBuildFile; fileRef = 996C67BF2CFEA55B0056E508 /* RTCBundlePolicy+Extension.swift */; };
		996C67C22CFEA5870056E508 /* RTCSdpSemantics+Extension.swift in Sources */ = {isa = PBXBuildFile; fileRef = 996C67C12CFEA5830056E508 /* RTCSdpSemantics+Extension.swift */; };
		996C67C42CFEA5AC0056E508 /* RTCContinualGatheringPolicy+Extension.swift in Sources */ = {isa = PBXBuildFile; fileRef = 996C67C32CFEA5A70056E508 /* RTCContinualGatheringPolicy+Extension.swift */; };
		996C67C82CFEA6530056E508 /* RTCRtcpMuxPolicy+Extension.swift in Sources */ = {isa = PBXBuildFile; fileRef = 996C67C72CFEA6520056E508 /* RTCRtcpMuxPolicy+Extension.swift */; };
		996C67CA2CFEA6740056E508 /* RTCIceTransportPolicy+Extension.swift in Sources */ = {isa = PBXBuildFile; fileRef = 996C67C92CFEA66C0056E508 /* RTCIceTransportPolicy+Extension.swift */; };
		996C67CC2CFEA6910056E508 /* RTCSignalingState+Extension.swift in Sources */ = {isa = PBXBuildFile; fileRef = 996C67CB2CFEA68E0056E508 /* RTCSignalingState+Extension.swift */; };
		996C67CE2CFEA6AF0056E508 /* RTCIceConnectionState+Extension.swift in Sources */ = {isa = PBXBuildFile; fileRef = 996C67CD2CFEA6A70056E508 /* RTCIceConnectionState+Extension.swift */; };
		996C67D02CFEA6F30056E508 /* RTCIceGatheringState+Extension.swift in Sources */ = {isa = PBXBuildFile; fileRef = 996C67CF2CFEA6EF0056E508 /* RTCIceGatheringState+Extension.swift */; };
		996C67D22CFEA70F0056E508 /* RTCMediaStream+Extension.swift in Sources */ = {isa = PBXBuildFile; fileRef = 996C67D12CFEA70A0056E508 /* RTCMediaStream+Extension.swift */; };
		996C67D42CFEA72C0056E508 /* RTCMediaStreamTrack+Extension.swift in Sources */ = {isa = PBXBuildFile; fileRef = 996C67D32CFEA7270056E508 /* RTCMediaStreamTrack+Extension.swift */; };
		996C67D72CFEA96B0056E508 /* RTCIceCandidate+Extension.swift in Sources */ = {isa = PBXBuildFile; fileRef = 996C67D62CFEA9670056E508 /* RTCIceCandidate+Extension.swift */; };
		996C67D92CFEB7E10056E508 /* RTCConfiguration+Extension.swift in Sources */ = {isa = PBXBuildFile; fileRef = 996C67D82CFEB7D30056E508 /* RTCConfiguration+Extension.swift */; };
		9982C0412D53977B00FA91B4 /* TestConfiguration.swift in Sources */ = {isa = PBXBuildFile; fileRef = 9982C03F2D53977B00FA91B4 /* TestConfiguration.swift */; };
		9982C0422D53977B00FA91B4 /* AccessibilityIdentifiers.swift in Sources */ = {isa = PBXBuildFile; fileRef = 9982C03E2D53977B00FA91B4 /* AccessibilityIdentifiers.swift */; };
		998670382D3E9506001E1D01 /* Color+Extensions.swift in Sources */ = {isa = PBXBuildFile; fileRef = 998670372D3E94FA001E1D01 /* Color+Extensions.swift */; };
		9986703A2D3E9DCE001E1D01 /* SipInputCredentialsView.swift in Sources */ = {isa = PBXBuildFile; fileRef = 998670392D3E9DC3001E1D01 /* SipInputCredentialsView.swift */; };
		9986703C2D3EAF64001E1D01 /* ErrorView.swift in Sources */ = {isa = PBXBuildFile; fileRef = 9986703B2D3EAF62001E1D01 /* ErrorView.swift */; };
		9986703E2D3EC7A3001E1D01 /* View+Extensions.swift in Sources */ = {isa = PBXBuildFile; fileRef = 9986703D2D3EC7A0001E1D01 /* View+Extensions.swift */; };
		998670402D40849C001E1D01 /* HomeViewController.swift in Sources */ = {isa = PBXBuildFile; fileRef = 9986703F2D408493001E1D01 /* HomeViewController.swift */; };
		998670422D4096AA001E1D01 /* HomeView.swift in Sources */ = {isa = PBXBuildFile; fileRef = 998670412D4096A7001E1D01 /* HomeView.swift */; };
		99ADA94E2D47C9B6000C956A /* HomeViewModel.swift in Sources */ = {isa = PBXBuildFile; fileRef = 99ADA94C2D47C9B6000C956A /* HomeViewModel.swift */; };
		99ADA9A82D4878FA000C956A /* ProfileView.swift in Sources */ = {isa = PBXBuildFile; fileRef = 99ADA9A72D4878ED000C956A /* ProfileView.swift */; };
		99ADA9AA2D487ACC000C956A /* CallView.swift in Sources */ = {isa = PBXBuildFile; fileRef = 99ADA9A92D487AC4000C956A /* CallView.swift */; };
		99ADA9AE2D487DE5000C956A /* ProfileViewModel.swift in Sources */ = {isa = PBXBuildFile; fileRef = 99ADA9AD2D487DE1000C956A /* ProfileViewModel.swift */; };
		99ADA9B02D4886E7000C956A /* CallViewModel.swift in Sources */ = {isa = PBXBuildFile; fileRef = 99ADA9AF2D4886E3000C956A /* CallViewModel.swift */; };
		99ADA9B22D488D98000C956A /* HomeViewController+VoIPExtension.swift in Sources */ = {isa = PBXBuildFile; fileRef = 99ADA9B12D488D92000C956A /* HomeViewController+VoIPExtension.swift */; };
		99B6DFF82CF522140010CA96 /* WebRTCStatsEvent.swift in Sources */ = {isa = PBXBuildFile; fileRef = 99B6DFF72CF522070010CA96 /* WebRTCStatsEvent.swift */; };
		99B6DFFA2CF5226F0010CA96 /* WebRTCStatsTag.swift in Sources */ = {isa = PBXBuildFile; fileRef = 99B6DFF92CF522610010CA96 /* WebRTCStatsTag.swift */; };
		99B6DFFD2CF546310010CA96 /* DebugReportStartMessage.swift in Sources */ = {isa = PBXBuildFile; fileRef = 99B6DFFC2CF546220010CA96 /* DebugReportStartMessage.swift */; };
		99B6DFFF2CF547470010CA96 /* DebugReportStopMessage.swift in Sources */ = {isa = PBXBuildFile; fileRef = 99B6DFFE2CF547470010CA96 /* DebugReportStopMessage.swift */; };
		99B6E0012CF547680010CA96 /* DebugReportDataMessage.swift in Sources */ = {isa = PBXBuildFile; fileRef = 99B6E0002CF547680010CA96 /* DebugReportDataMessage.swift */; };
		99CC5BAC2CF804A500EF43DC /* WebRTCStatsReporter.swift in Sources */ = {isa = PBXBuildFile; fileRef = 99CC5BAB2CF804A200EF43DC /* WebRTCStatsReporter.swift */; };
		99CC5BAE2CF80D3A00EF43DC /* WebRTCEventHandler.swift in Sources */ = {isa = PBXBuildFile; fileRef = 99CC5BAD2CF80D3400EF43DC /* WebRTCEventHandler.swift */; };
		99FF147A2D5E86F1009ED956 /* GoogleService-Info.plist in Resources */ = {isa = PBXBuildFile; fileRef = 99FF14792D5E86F1009ED956 /* GoogleService-Info.plist */; };
		99FF147F2D5E9826009ED956 /* TelnyxRTC.framework in Frameworks */ = {isa = PBXBuildFile; fileRef = B368BEC025EDDB610032AE52 /* TelnyxRTC.framework */; };
		99FF7B102D4BC4F700DB1408 /* DTMFKeyboardView.swift in Sources */ = {isa = PBXBuildFile; fileRef = 99FF7B0F2D4BC4F700DB1408 /* DTMFKeyboardView.swift */; };
		99FF7B122D4BC71800DB1408 /* DTMFKeyboardViewModel.swift in Sources */ = {isa = PBXBuildFile; fileRef = 99FF7B112D4BC71800DB1408 /* DTMFKeyboardViewModel.swift */; };
		A1F43F9F1E891397DBF3A507 /* Pods_TelnyxRTC_TelnyxRTCTests.framework in Frameworks */ = {isa = PBXBuildFile; fileRef = 5E3015274A587C3B52174115 /* Pods_TelnyxRTC_TelnyxRTCTests.framework */; };
		A860D0169A64CBFE5E55ED39 /* Pods_TelnyxWebRTCDemo.framework in Frameworks */ = {isa = PBXBuildFile; fileRef = D2F9DC1C96BFB200F1AD7D62 /* Pods_TelnyxWebRTCDemo.framework */; };
		B309D13D25EF119E00A2AADF /* Starscream.framework in Frameworks */ = {isa = PBXBuildFile; fileRef = B309D11125EF107F00A2AADF /* Starscream.framework */; };
		B309D1D625F020B300A2AADF /* Message.swift in Sources */ = {isa = PBXBuildFile; fileRef = B309D1D525F020B300A2AADF /* Message.swift */; };
		B309D1DB25F020D400A2AADF /* Method.swift in Sources */ = {isa = PBXBuildFile; fileRef = B309D1DA25F020D400A2AADF /* Method.swift */; };
		B309D1E425F0240200A2AADF /* TxConfig.swift in Sources */ = {isa = PBXBuildFile; fileRef = B309D1E325F0240200A2AADF /* TxConfig.swift */; };
		B309D1EC25F024B900A2AADF /* LoginMessage.swift in Sources */ = {isa = PBXBuildFile; fileRef = B309D1EB25F024B900A2AADF /* LoginMessage.swift */; };
		B309D22925F06C6900A2AADF /* Call.swift in Sources */ = {isa = PBXBuildFile; fileRef = B309D22825F06C6900A2AADF /* Call.swift */; };
		B309D23125F06CA800A2AADF /* Peer.swift in Sources */ = {isa = PBXBuildFile; fileRef = B309D23025F06CA800A2AADF /* Peer.swift */; };
		B309D23625F06D2100A2AADF /* TxCallInfo.swift in Sources */ = {isa = PBXBuildFile; fileRef = B309D23525F06D2100A2AADF /* TxCallInfo.swift */; };
		B309D23B25F06DC000A2AADF /* TxCallOptions.swift in Sources */ = {isa = PBXBuildFile; fileRef = B309D23A25F06DC000A2AADF /* TxCallOptions.swift */; };
		B309D24025F06EA600A2AADF /* InviteMessage.swift in Sources */ = {isa = PBXBuildFile; fileRef = B309D23F25F06EA600A2AADF /* InviteMessage.swift */; };
		B309D28225F1838700A2AADF /* ByeMessage.swift in Sources */ = {isa = PBXBuildFile; fileRef = B309D28125F1838700A2AADF /* ByeMessage.swift */; };
		B309D28625F184A100A2AADF /* AnswerMessage.swift in Sources */ = {isa = PBXBuildFile; fileRef = B309D28525F184A100A2AADF /* AnswerMessage.swift */; };
		B32AE8B326CD4F9200C7C6F4 /* TxServerConfiguration.swift in Sources */ = {isa = PBXBuildFile; fileRef = B32AE8B226CD4F9200C7C6F4 /* TxServerConfiguration.swift */; };
		B32AE8BB26D6952500C7C6F4 /* AppDelegateCallKitExtension.swift in Sources */ = {isa = PBXBuildFile; fileRef = B32AE8BA26D6952500C7C6F4 /* AppDelegateCallKitExtension.swift */; };
		B366D3FB26150D1100156FE1 /* StringExtension.swift in Sources */ = {isa = PBXBuildFile; fileRef = B366D3FA26150D1100156FE1 /* StringExtension.swift */; };
		B368BEC525EDDB610032AE52 /* TelnyxRTC.h in Headers */ = {isa = PBXBuildFile; fileRef = B368BEC325EDDB610032AE52 /* TelnyxRTC.h */; settings = {ATTRIBUTES = (Public, ); }; };
		B368BED425EDDBC90032AE52 /* TelnyxRTCTests.swift in Sources */ = {isa = PBXBuildFile; fileRef = B368BED325EDDBC90032AE52 /* TelnyxRTCTests.swift */; };
		B368BED625EDDBC90032AE52 /* TelnyxRTC.framework in Frameworks */ = {isa = PBXBuildFile; fileRef = B368BEC025EDDB610032AE52 /* TelnyxRTC.framework */; };
		B368BEE125EDDC7D0032AE52 /* TxClient.swift in Sources */ = {isa = PBXBuildFile; fileRef = B368BEE025EDDC7D0032AE52 /* TxClient.swift */; };
		B368BEEB25EDDD060032AE52 /* AppDelegate.swift in Sources */ = {isa = PBXBuildFile; fileRef = B368BEEA25EDDD060032AE52 /* AppDelegate.swift */; };
		B368BEF225EDDD060032AE52 /* Main.storyboard in Resources */ = {isa = PBXBuildFile; fileRef = B368BEF025EDDD060032AE52 /* Main.storyboard */; };
		B368BEF425EDDD070032AE52 /* Assets.xcassets in Resources */ = {isa = PBXBuildFile; fileRef = B368BEF325EDDD070032AE52 /* Assets.xcassets */; };
		B368BEF725EDDD070032AE52 /* LaunchScreen.storyboard in Resources */ = {isa = PBXBuildFile; fileRef = B368BEF525EDDD070032AE52 /* LaunchScreen.storyboard */; };
		B36FC8C02612794A00A30BC4 /* Logger.swift in Sources */ = {isa = PBXBuildFile; fileRef = B36FC8BF2612794A00A30BC4 /* Logger.swift */; };
		B39121AF25FFCE680051E076 /* TxError.swift in Sources */ = {isa = PBXBuildFile; fileRef = B39121AE25FFCE680051E076 /* TxError.swift */; };
		B39121E72600F7B10051E076 /* VertoMessagesTests.swift in Sources */ = {isa = PBXBuildFile; fileRef = B39121E62600F7B10051E076 /* VertoMessagesTests.swift */; };
		B39121ED2602F22F0051E076 /* SocketTests.swift in Sources */ = {isa = PBXBuildFile; fileRef = B39121EC2602F22F0051E076 /* SocketTests.swift */; };
		B391220C2604D9C50051E076 /* PeerConnectionTests.swift in Sources */ = {isa = PBXBuildFile; fileRef = B391220B2604D9C50051E076 /* PeerConnectionTests.swift */; };
		B39122122604FBC00051E076 /* TestConstants.swift in Sources */ = {isa = PBXBuildFile; fileRef = B39122112604FBC00051E076 /* TestConstants.swift */; };
		B3912220260502650051E076 /* CallTests.swift in Sources */ = {isa = PBXBuildFile; fileRef = B391221F260502650051E076 /* CallTests.swift */; };
		B3912264260F6A050051E076 /* TelnyxRTCMulticallTests.swift in Sources */ = {isa = PBXBuildFile; fileRef = B3912263260F6A050051E076 /* TelnyxRTCMulticallTests.swift */; };
		B3A1555928767E2D00C70528 /* RTCTestDelegate.swift in Sources */ = {isa = PBXBuildFile; fileRef = B3A1555828767E2D00C70528 /* RTCTestDelegate.swift */; };
		B3A728BC2643537E003F3844 /* README.md in Resources */ = {isa = PBXBuildFile; fileRef = B3A728BB2643537E003F3844 /* README.md */; };
		B3AF248025EE7B1F0062EDA9 /* TxClientDelegate.swift in Sources */ = {isa = PBXBuildFile; fileRef = B3AF247F25EE7B1F0062EDA9 /* TxClientDelegate.swift */; };
		B3AF248425EE7B6A0062EDA9 /* InternalConfig.swift in Sources */ = {isa = PBXBuildFile; fileRef = B3AF248325EE7B6A0062EDA9 /* InternalConfig.swift */; };
		B3AF248B25EE7C350062EDA9 /* Socket.swift in Sources */ = {isa = PBXBuildFile; fileRef = B3AF248A25EE7C350062EDA9 /* Socket.swift */; };
		B3AF249825EE7DC70062EDA9 /* SocketDelegate.swift in Sources */ = {isa = PBXBuildFile; fileRef = B3AF249725EE7DC70062EDA9 /* SocketDelegate.swift */; };
		B3AF24AA25EE84570062EDA9 /* UIViewControllerExtension.swift in Sources */ = {isa = PBXBuildFile; fileRef = B3AF24A925EE84570062EDA9 /* UIViewControllerExtension.swift */; };
		B3B1D9A126542860008D28C9 /* TxPushConfig.swift in Sources */ = {isa = PBXBuildFile; fileRef = B3B1D9A026542860008D28C9 /* TxPushConfig.swift */; };
		B3B1D9A426545807008D28C9 /* UserDefaultExtension.swift in Sources */ = {isa = PBXBuildFile; fileRef = B3B1D9A326545807008D28C9 /* UserDefaultExtension.swift */; };
		B3B8F53726E7D4EF0007B583 /* AppDelegateTelnyxVoIPExtension.swift in Sources */ = {isa = PBXBuildFile; fileRef = B3B8F53626E7D4EF0007B583 /* AppDelegateTelnyxVoIPExtension.swift */; };
		B3BB8FA026BC076000DDCB84 /* GatewayMessage.swift in Sources */ = {isa = PBXBuildFile; fileRef = B3BB8F9F26BC076000DDCB84 /* GatewayMessage.swift */; };
		B3E0B0662656ED73005E7431 /* InfoMessage.swift in Sources */ = {isa = PBXBuildFile; fileRef = B3E0B0652656ED73005E7431 /* InfoMessage.swift */; };
		B3E1029A25F2C16500227DCE /* ModifyMessage.swift in Sources */ = {isa = PBXBuildFile; fileRef = B3E1029925F2C16500227DCE /* ModifyMessage.swift */; };
		B3E1033225F7F94900227DCE /* incoming_call.mp3 in Resources */ = {isa = PBXBuildFile; fileRef = B3E1033025F7F94900227DCE /* incoming_call.mp3 */; };
		B3E1033325F7F94900227DCE /* ringback_tone.mp3 in Resources */ = {isa = PBXBuildFile; fileRef = B3E1033125F7F94900227DCE /* ringback_tone.mp3 */; };
		DB14131F1F98FBC74D6147B8 /* Pods_TelnyxRTC.framework in Frameworks */ = {isa = PBXBuildFile; fileRef = 3647376C21AC82EFA09E08F0 /* Pods_TelnyxRTC.framework */; };
/* End PBXBuildFile section */

/* Begin PBXContainerItemProxy section */
		99FF14812D5E9826009ED956 /* PBXContainerItemProxy */ = {
			isa = PBXContainerItemProxy;
			containerPortal = B368BEB725EDDB610032AE52 /* Project object */;
			proxyType = 1;
			remoteGlobalIDString = B368BEBF25EDDB610032AE52;
			remoteInfo = TelnyxRTC;
		};
		B368BED725EDDBC90032AE52 /* PBXContainerItemProxy */ = {
			isa = PBXContainerItemProxy;
			containerPortal = B368BEB725EDDB610032AE52 /* Project object */;
			proxyType = 1;
			remoteGlobalIDString = B368BEBF25EDDB610032AE52;
			remoteInfo = WebRTCSDK;
		};
/* End PBXContainerItemProxy section */

/* Begin PBXCopyFilesBuildPhase section */
		B309D26425F1574C00A2AADF /* Embed Frameworks */ = {
			isa = PBXCopyFilesBuildPhase;
			buildActionMask = 2147483647;
			dstPath = "";
			dstSubfolderSpec = 10;
			files = (
			);
			name = "Embed Frameworks";
			runOnlyForDeploymentPostprocessing = 0;
		};
/* End PBXCopyFilesBuildPhase section */

/* Begin PBXFileReference section */
		18C24545BA76E74F9F55CBC0 /* Pods-TelnyxWebRTCDemo.release.xcconfig */ = {isa = PBXFileReference; includeInIndex = 1; lastKnownFileType = text.xcconfig; name = "Pods-TelnyxWebRTCDemo.release.xcconfig"; path = "Target Support Files/Pods-TelnyxWebRTCDemo/Pods-TelnyxWebRTCDemo.release.xcconfig"; sourceTree = "<group>"; };
		1CFC31024323243A78B6FF38 /* Pods-TelnyxRTC.release.xcconfig */ = {isa = PBXFileReference; includeInIndex = 1; lastKnownFileType = text.xcconfig; name = "Pods-TelnyxRTC.release.xcconfig"; path = "Target Support Files/Pods-TelnyxRTC/Pods-TelnyxRTC.release.xcconfig"; sourceTree = "<group>"; };
		1D92CD253B4D431ED088D4F4 /* Pods-TelnyxRTC-TelnyxRTCTests.debug.xcconfig */ = {isa = PBXFileReference; includeInIndex = 1; lastKnownFileType = text.xcconfig; name = "Pods-TelnyxRTC-TelnyxRTCTests.debug.xcconfig"; path = "Target Support Files/Pods-TelnyxRTC-TelnyxRTCTests/Pods-TelnyxRTC-TelnyxRTCTests.debug.xcconfig"; sourceTree = "<group>"; };
		3647376C21AC82EFA09E08F0 /* Pods_TelnyxRTC.framework */ = {isa = PBXFileReference; explicitFileType = wrapper.framework; includeInIndex = 0; path = Pods_TelnyxRTC.framework; sourceTree = BUILT_PRODUCTS_DIR; };
		3B0F56CA2C7F15830011A48A /* StatsMessage.swift */ = {isa = PBXFileReference; fileEncoding = 4; lastKnownFileType = sourcecode.swift; path = StatsMessage.swift; sourceTree = "<group>"; };
		3B0F56CC2C7F1CCA0011A48A /* Reachability.framework */ = {isa = PBXFileReference; explicitFileType = wrapper.framework; path = Reachability.framework; sourceTree = BUILT_PRODUCTS_DIR; };
		3B1BE6F62AA9A467000B7962 /* TxPushIPConfig.swift */ = {isa = PBXFileReference; lastKnownFileType = sourcecode.swift; path = TxPushIPConfig.swift; sourceTree = "<group>"; };
		3B1F43EE2AE0B01E00A610BA /* Params.swift */ = {isa = PBXFileReference; lastKnownFileType = sourcecode.swift; path = Params.swift; sourceTree = "<group>"; };
		3B49B7142AA9B0A20026D36D /* AttachCallMessage.swift */ = {isa = PBXFileReference; lastKnownFileType = sourcecode.swift; path = AttachCallMessage.swift; sourceTree = "<group>"; };
		3B72695C2A9396BF00D2A602 /* DisablePushMessage.swift */ = {isa = PBXFileReference; lastKnownFileType = sourcecode.swift; path = DisablePushMessage.swift; sourceTree = "<group>"; };
		3B758F192BF44D7800D50069 /* PrivacyInfo.xcprivacy */ = {isa = PBXFileReference; lastKnownFileType = text.xml; path = PrivacyInfo.xcprivacy; sourceTree = "<group>"; };
		3B758F1D2BF97E8C00D50069 /* FileLoger.swift */ = {isa = PBXFileReference; fileEncoding = 4; lastKnownFileType = sourcecode.swift; path = FileLoger.swift; sourceTree = "<group>"; };
		3B91C0F42BE3A44600A03067 /* PrivacyInfo.xcprivacy */ = {isa = PBXFileReference; lastKnownFileType = text.xml; path = PrivacyInfo.xcprivacy; sourceTree = "<group>"; };
		3BF1D5832BEB7B8F0097453F /* TelnyxRTC.podspec */ = {isa = PBXFileReference; fileEncoding = 4; lastKnownFileType = text; path = TelnyxRTC.podspec; sourceTree = "<group>"; };
		5E3015274A587C3B52174115 /* Pods_TelnyxRTC_TelnyxRTCTests.framework */ = {isa = PBXFileReference; explicitFileType = wrapper.framework; includeInIndex = 0; path = Pods_TelnyxRTC_TelnyxRTCTests.framework; sourceTree = BUILT_PRODUCTS_DIR; };
		9911247D2CF50088000C23BA /* Dictionary+Extensions.swift */ = {isa = PBXFileReference; lastKnownFileType = sourcecode.swift; path = "Dictionary+Extensions.swift"; sourceTree = "<group>"; };
		991A6D432D3A96C100B29785 /* SplashScreen.swift */ = {isa = PBXFileReference; lastKnownFileType = sourcecode.swift; path = SplashScreen.swift; sourceTree = "<group>"; };
		991A6D462D3AB36E00B29785 /* SipCredentialHeader.swift */ = {isa = PBXFileReference; lastKnownFileType = sourcecode.swift; path = SipCredentialHeader.swift; sourceTree = "<group>"; };
		991A6D472D3AB36E00B29785 /* SipCredentialRow.swift */ = {isa = PBXFileReference; lastKnownFileType = sourcecode.swift; path = SipCredentialRow.swift; sourceTree = "<group>"; };
		991A6D482D3AB36E00B29785 /* SipCredentialsView.swift */ = {isa = PBXFileReference; lastKnownFileType = sourcecode.swift; path = SipCredentialsView.swift; sourceTree = "<group>"; };
		995BF7122CE7E8EB00454076 /* WebRTCEnvironmentExtension.swift */ = {isa = PBXFileReference; lastKnownFileType = sourcecode.swift; path = WebRTCEnvironmentExtension.swift; sourceTree = "<group>"; };
		995BF7152CE7EB2200454076 /* SipUserCredential.swift */ = {isa = PBXFileReference; lastKnownFileType = sourcecode.swift; path = SipUserCredential.swift; sourceTree = "<group>"; };
		995BF71A2CE7EBF800454076 /* SipCredentialsManager.swift */ = {isa = PBXFileReference; lastKnownFileType = sourcecode.swift; path = SipCredentialsManager.swift; sourceTree = "<group>"; };
		995BF71F2CE8175200454076 /* SipCredentialsViewController.swift */ = {isa = PBXFileReference; lastKnownFileType = sourcecode.swift; path = SipCredentialsViewController.swift; sourceTree = "<group>"; };
		996C67BB2CFEA4790056E508 /* RTCIceServer+Extension.swift */ = {isa = PBXFileReference; lastKnownFileType = sourcecode.swift; path = "RTCIceServer+Extension.swift"; sourceTree = "<group>"; };
		996C67BD2CFEA4C80056E508 /* RTClsCertPolicy+Extension.swift */ = {isa = PBXFileReference; lastKnownFileType = sourcecode.swift; path = "RTClsCertPolicy+Extension.swift"; sourceTree = "<group>"; };
		996C67BF2CFEA55B0056E508 /* RTCBundlePolicy+Extension.swift */ = {isa = PBXFileReference; lastKnownFileType = sourcecode.swift; path = "RTCBundlePolicy+Extension.swift"; sourceTree = "<group>"; };
		996C67C12CFEA5830056E508 /* RTCSdpSemantics+Extension.swift */ = {isa = PBXFileReference; lastKnownFileType = sourcecode.swift; path = "RTCSdpSemantics+Extension.swift"; sourceTree = "<group>"; };
		996C67C32CFEA5A70056E508 /* RTCContinualGatheringPolicy+Extension.swift */ = {isa = PBXFileReference; lastKnownFileType = sourcecode.swift; path = "RTCContinualGatheringPolicy+Extension.swift"; sourceTree = "<group>"; };
		996C67C72CFEA6520056E508 /* RTCRtcpMuxPolicy+Extension.swift */ = {isa = PBXFileReference; lastKnownFileType = sourcecode.swift; path = "RTCRtcpMuxPolicy+Extension.swift"; sourceTree = "<group>"; };
		996C67C92CFEA66C0056E508 /* RTCIceTransportPolicy+Extension.swift */ = {isa = PBXFileReference; lastKnownFileType = sourcecode.swift; path = "RTCIceTransportPolicy+Extension.swift"; sourceTree = "<group>"; };
		996C67CB2CFEA68E0056E508 /* RTCSignalingState+Extension.swift */ = {isa = PBXFileReference; lastKnownFileType = sourcecode.swift; path = "RTCSignalingState+Extension.swift"; sourceTree = "<group>"; };
		996C67CD2CFEA6A70056E508 /* RTCIceConnectionState+Extension.swift */ = {isa = PBXFileReference; lastKnownFileType = sourcecode.swift; path = "RTCIceConnectionState+Extension.swift"; sourceTree = "<group>"; };
		996C67CF2CFEA6EF0056E508 /* RTCIceGatheringState+Extension.swift */ = {isa = PBXFileReference; lastKnownFileType = sourcecode.swift; path = "RTCIceGatheringState+Extension.swift"; sourceTree = "<group>"; };
		996C67D12CFEA70A0056E508 /* RTCMediaStream+Extension.swift */ = {isa = PBXFileReference; lastKnownFileType = sourcecode.swift; path = "RTCMediaStream+Extension.swift"; sourceTree = "<group>"; };
		996C67D32CFEA7270056E508 /* RTCMediaStreamTrack+Extension.swift */ = {isa = PBXFileReference; lastKnownFileType = sourcecode.swift; path = "RTCMediaStreamTrack+Extension.swift"; sourceTree = "<group>"; };
		996C67D62CFEA9670056E508 /* RTCIceCandidate+Extension.swift */ = {isa = PBXFileReference; lastKnownFileType = sourcecode.swift; path = "RTCIceCandidate+Extension.swift"; sourceTree = "<group>"; };
		996C67D82CFEB7D30056E508 /* RTCConfiguration+Extension.swift */ = {isa = PBXFileReference; lastKnownFileType = sourcecode.swift; path = "RTCConfiguration+Extension.swift"; sourceTree = "<group>"; };
		9982C03E2D53977B00FA91B4 /* AccessibilityIdentifiers.swift */ = {isa = PBXFileReference; lastKnownFileType = sourcecode.swift; path = AccessibilityIdentifiers.swift; sourceTree = "<group>"; };
		9982C03F2D53977B00FA91B4 /* TestConfiguration.swift */ = {isa = PBXFileReference; lastKnownFileType = sourcecode.swift; path = TestConfiguration.swift; sourceTree = "<group>"; };
		998670372D3E94FA001E1D01 /* Color+Extensions.swift */ = {isa = PBXFileReference; lastKnownFileType = sourcecode.swift; path = "Color+Extensions.swift"; sourceTree = "<group>"; };
		998670392D3E9DC3001E1D01 /* SipInputCredentialsView.swift */ = {isa = PBXFileReference; lastKnownFileType = sourcecode.swift; path = SipInputCredentialsView.swift; sourceTree = "<group>"; };
		9986703B2D3EAF62001E1D01 /* ErrorView.swift */ = {isa = PBXFileReference; lastKnownFileType = sourcecode.swift; path = ErrorView.swift; sourceTree = "<group>"; };
		9986703D2D3EC7A0001E1D01 /* View+Extensions.swift */ = {isa = PBXFileReference; lastKnownFileType = sourcecode.swift; path = "View+Extensions.swift"; sourceTree = "<group>"; };
		9986703F2D408493001E1D01 /* HomeViewController.swift */ = {isa = PBXFileReference; lastKnownFileType = sourcecode.swift; path = HomeViewController.swift; sourceTree = "<group>"; };
		998670412D4096A7001E1D01 /* HomeView.swift */ = {isa = PBXFileReference; lastKnownFileType = sourcecode.swift; path = HomeView.swift; sourceTree = "<group>"; };
		99ADA94C2D47C9B6000C956A /* HomeViewModel.swift */ = {isa = PBXFileReference; lastKnownFileType = sourcecode.swift; path = HomeViewModel.swift; sourceTree = "<group>"; };
		99ADA9A72D4878ED000C956A /* ProfileView.swift */ = {isa = PBXFileReference; lastKnownFileType = sourcecode.swift; path = ProfileView.swift; sourceTree = "<group>"; };
		99ADA9A92D487AC4000C956A /* CallView.swift */ = {isa = PBXFileReference; lastKnownFileType = sourcecode.swift; path = CallView.swift; sourceTree = "<group>"; };
		99ADA9AD2D487DE1000C956A /* ProfileViewModel.swift */ = {isa = PBXFileReference; lastKnownFileType = sourcecode.swift; path = ProfileViewModel.swift; sourceTree = "<group>"; };
		99ADA9AF2D4886E3000C956A /* CallViewModel.swift */ = {isa = PBXFileReference; lastKnownFileType = sourcecode.swift; path = CallViewModel.swift; sourceTree = "<group>"; };
		99ADA9B12D488D92000C956A /* HomeViewController+VoIPExtension.swift */ = {isa = PBXFileReference; lastKnownFileType = sourcecode.swift; path = "HomeViewController+VoIPExtension.swift"; sourceTree = "<group>"; };
		99B6DFF72CF522070010CA96 /* WebRTCStatsEvent.swift */ = {isa = PBXFileReference; lastKnownFileType = sourcecode.swift; path = WebRTCStatsEvent.swift; sourceTree = "<group>"; };
		99B6DFF92CF522610010CA96 /* WebRTCStatsTag.swift */ = {isa = PBXFileReference; lastKnownFileType = sourcecode.swift; path = WebRTCStatsTag.swift; sourceTree = "<group>"; };
		99B6DFFC2CF546220010CA96 /* DebugReportStartMessage.swift */ = {isa = PBXFileReference; lastKnownFileType = sourcecode.swift; path = DebugReportStartMessage.swift; sourceTree = "<group>"; };
		99B6DFFE2CF547470010CA96 /* DebugReportStopMessage.swift */ = {isa = PBXFileReference; lastKnownFileType = sourcecode.swift; path = DebugReportStopMessage.swift; sourceTree = "<group>"; };
		99B6E0002CF547680010CA96 /* DebugReportDataMessage.swift */ = {isa = PBXFileReference; lastKnownFileType = sourcecode.swift; path = DebugReportDataMessage.swift; sourceTree = "<group>"; };
		99CC5BAB2CF804A200EF43DC /* WebRTCStatsReporter.swift */ = {isa = PBXFileReference; lastKnownFileType = sourcecode.swift; path = WebRTCStatsReporter.swift; sourceTree = "<group>"; };
		99CC5BAD2CF80D3400EF43DC /* WebRTCEventHandler.swift */ = {isa = PBXFileReference; lastKnownFileType = sourcecode.swift; path = WebRTCEventHandler.swift; sourceTree = "<group>"; };
		99D498D12D565D1F00A7B38F /* TelnyxWebRTCDemoUITests.swift */ = {isa = PBXFileReference; lastKnownFileType = sourcecode.swift; path = TelnyxWebRTCDemoUITests.swift; sourceTree = "<group>"; };
		99D498D42D567A2C00A7B38F /* TestConstants.swift */ = {isa = PBXFileReference; lastKnownFileType = sourcecode.swift; path = TestConstants.swift; sourceTree = "<group>"; };
		99FF14792D5E86F1009ED956 /* GoogleService-Info.plist */ = {isa = PBXFileReference; lastKnownFileType = text.plist.xml; path = "GoogleService-Info.plist"; sourceTree = "<group>"; };
		99FF7B0F2D4BC4F700DB1408 /* DTMFKeyboardView.swift */ = {isa = PBXFileReference; lastKnownFileType = sourcecode.swift; path = DTMFKeyboardView.swift; sourceTree = "<group>"; };
		99FF7B112D4BC71800DB1408 /* DTMFKeyboardViewModel.swift */ = {isa = PBXFileReference; lastKnownFileType = sourcecode.swift; path = DTMFKeyboardViewModel.swift; sourceTree = "<group>"; };
		A24F2874470BB011C35329BF /* Pods-TelnyxRTC.debug.xcconfig */ = {isa = PBXFileReference; includeInIndex = 1; lastKnownFileType = text.xcconfig; name = "Pods-TelnyxRTC.debug.xcconfig"; path = "Target Support Files/Pods-TelnyxRTC/Pods-TelnyxRTC.debug.xcconfig"; sourceTree = "<group>"; };
		B309D11125EF107F00A2AADF /* Starscream.framework */ = {isa = PBXFileReference; explicitFileType = wrapper.framework; path = Starscream.framework; sourceTree = BUILT_PRODUCTS_DIR; };
		B309D1D525F020B300A2AADF /* Message.swift */ = {isa = PBXFileReference; lastKnownFileType = sourcecode.swift; path = Message.swift; sourceTree = "<group>"; };
		B309D1DA25F020D400A2AADF /* Method.swift */ = {isa = PBXFileReference; lastKnownFileType = sourcecode.swift; path = Method.swift; sourceTree = "<group>"; };
		B309D1E325F0240200A2AADF /* TxConfig.swift */ = {isa = PBXFileReference; lastKnownFileType = sourcecode.swift; path = TxConfig.swift; sourceTree = "<group>"; };
		B309D1EB25F024B900A2AADF /* LoginMessage.swift */ = {isa = PBXFileReference; lastKnownFileType = sourcecode.swift; path = LoginMessage.swift; sourceTree = "<group>"; };
		B309D22825F06C6900A2AADF /* Call.swift */ = {isa = PBXFileReference; lastKnownFileType = sourcecode.swift; path = Call.swift; sourceTree = "<group>"; };
		B309D23025F06CA800A2AADF /* Peer.swift */ = {isa = PBXFileReference; lastKnownFileType = sourcecode.swift; path = Peer.swift; sourceTree = "<group>"; };
		B309D23525F06D2100A2AADF /* TxCallInfo.swift */ = {isa = PBXFileReference; lastKnownFileType = sourcecode.swift; path = TxCallInfo.swift; sourceTree = "<group>"; };
		B309D23A25F06DC000A2AADF /* TxCallOptions.swift */ = {isa = PBXFileReference; lastKnownFileType = sourcecode.swift; path = TxCallOptions.swift; sourceTree = "<group>"; };
		B309D23F25F06EA600A2AADF /* InviteMessage.swift */ = {isa = PBXFileReference; lastKnownFileType = sourcecode.swift; path = InviteMessage.swift; sourceTree = "<group>"; };
		B309D28125F1838700A2AADF /* ByeMessage.swift */ = {isa = PBXFileReference; lastKnownFileType = sourcecode.swift; path = ByeMessage.swift; sourceTree = "<group>"; };
		B309D28525F184A100A2AADF /* AnswerMessage.swift */ = {isa = PBXFileReference; lastKnownFileType = sourcecode.swift; path = AnswerMessage.swift; sourceTree = "<group>"; };
		B32AE8B226CD4F9200C7C6F4 /* TxServerConfiguration.swift */ = {isa = PBXFileReference; lastKnownFileType = sourcecode.swift; path = TxServerConfiguration.swift; sourceTree = "<group>"; };
		B32AE8BA26D6952500C7C6F4 /* AppDelegateCallKitExtension.swift */ = {isa = PBXFileReference; lastKnownFileType = sourcecode.swift; path = AppDelegateCallKitExtension.swift; sourceTree = "<group>"; };
		B366D3FA26150D1100156FE1 /* StringExtension.swift */ = {isa = PBXFileReference; lastKnownFileType = sourcecode.swift; path = StringExtension.swift; sourceTree = "<group>"; };
		B368BEC025EDDB610032AE52 /* TelnyxRTC.framework */ = {isa = PBXFileReference; explicitFileType = wrapper.framework; includeInIndex = 0; path = TelnyxRTC.framework; sourceTree = BUILT_PRODUCTS_DIR; };
		B368BEC325EDDB610032AE52 /* TelnyxRTC.h */ = {isa = PBXFileReference; lastKnownFileType = sourcecode.c.h; path = TelnyxRTC.h; sourceTree = "<group>"; };
		B368BEC425EDDB610032AE52 /* Info.plist */ = {isa = PBXFileReference; lastKnownFileType = text.plist.xml; path = Info.plist; sourceTree = "<group>"; };
		B368BED125EDDBC90032AE52 /* TelnyxRTCTests.xctest */ = {isa = PBXFileReference; explicitFileType = wrapper.cfbundle; includeInIndex = 0; path = TelnyxRTCTests.xctest; sourceTree = BUILT_PRODUCTS_DIR; };
		B368BED325EDDBC90032AE52 /* TelnyxRTCTests.swift */ = {isa = PBXFileReference; lastKnownFileType = sourcecode.swift; path = TelnyxRTCTests.swift; sourceTree = "<group>"; };
		B368BED525EDDBC90032AE52 /* Info.plist */ = {isa = PBXFileReference; lastKnownFileType = text.plist.xml; path = Info.plist; sourceTree = "<group>"; };
		B368BEE025EDDC7D0032AE52 /* TxClient.swift */ = {isa = PBXFileReference; lastKnownFileType = sourcecode.swift; path = TxClient.swift; sourceTree = "<group>"; };
		B368BEE825EDDD060032AE52 /* TelnyxWebRTCDemo.app */ = {isa = PBXFileReference; explicitFileType = wrapper.application; includeInIndex = 0; path = TelnyxWebRTCDemo.app; sourceTree = BUILT_PRODUCTS_DIR; };
		B368BEEA25EDDD060032AE52 /* AppDelegate.swift */ = {isa = PBXFileReference; lastKnownFileType = sourcecode.swift; path = AppDelegate.swift; sourceTree = "<group>"; };
		B368BEF125EDDD060032AE52 /* Base */ = {isa = PBXFileReference; lastKnownFileType = file.storyboard; name = Base; path = Base.lproj/Main.storyboard; sourceTree = "<group>"; };
		B368BEF325EDDD070032AE52 /* Assets.xcassets */ = {isa = PBXFileReference; lastKnownFileType = folder.assetcatalog; path = Assets.xcassets; sourceTree = "<group>"; };
		B368BEF625EDDD070032AE52 /* Base */ = {isa = PBXFileReference; lastKnownFileType = file.storyboard; name = Base; path = Base.lproj/LaunchScreen.storyboard; sourceTree = "<group>"; };
		B368BEF825EDDD070032AE52 /* Info.plist */ = {isa = PBXFileReference; lastKnownFileType = text.plist.xml; path = Info.plist; sourceTree = "<group>"; };
		B36FC8BF2612794A00A30BC4 /* Logger.swift */ = {isa = PBXFileReference; lastKnownFileType = sourcecode.swift; path = Logger.swift; sourceTree = "<group>"; };
		B39121AE25FFCE680051E076 /* TxError.swift */ = {isa = PBXFileReference; fileEncoding = 4; lastKnownFileType = sourcecode.swift; path = TxError.swift; sourceTree = "<group>"; };
		B39121E62600F7B10051E076 /* VertoMessagesTests.swift */ = {isa = PBXFileReference; lastKnownFileType = sourcecode.swift; path = VertoMessagesTests.swift; sourceTree = "<group>"; };
		B39121EC2602F22F0051E076 /* SocketTests.swift */ = {isa = PBXFileReference; lastKnownFileType = sourcecode.swift; path = SocketTests.swift; sourceTree = "<group>"; };
		B391220B2604D9C50051E076 /* PeerConnectionTests.swift */ = {isa = PBXFileReference; lastKnownFileType = sourcecode.swift; path = PeerConnectionTests.swift; sourceTree = "<group>"; };
		B39122112604FBC00051E076 /* TestConstants.swift */ = {isa = PBXFileReference; lastKnownFileType = sourcecode.swift; path = TestConstants.swift; sourceTree = "<group>"; };
		B391221F260502650051E076 /* CallTests.swift */ = {isa = PBXFileReference; lastKnownFileType = sourcecode.swift; path = CallTests.swift; sourceTree = "<group>"; };
		B3912263260F6A050051E076 /* TelnyxRTCMulticallTests.swift */ = {isa = PBXFileReference; lastKnownFileType = sourcecode.swift; path = TelnyxRTCMulticallTests.swift; sourceTree = "<group>"; };
		B3A1555828767E2D00C70528 /* RTCTestDelegate.swift */ = {isa = PBXFileReference; lastKnownFileType = sourcecode.swift; path = RTCTestDelegate.swift; sourceTree = "<group>"; };
		B3A728BB2643537E003F3844 /* README.md */ = {isa = PBXFileReference; fileEncoding = 4; lastKnownFileType = net.daringfireball.markdown; path = README.md; sourceTree = "<group>"; };
		B3AF247F25EE7B1F0062EDA9 /* TxClientDelegate.swift */ = {isa = PBXFileReference; lastKnownFileType = sourcecode.swift; path = TxClientDelegate.swift; sourceTree = "<group>"; };
		B3AF248325EE7B6A0062EDA9 /* InternalConfig.swift */ = {isa = PBXFileReference; lastKnownFileType = sourcecode.swift; path = InternalConfig.swift; sourceTree = "<group>"; };
		B3AF248A25EE7C350062EDA9 /* Socket.swift */ = {isa = PBXFileReference; lastKnownFileType = sourcecode.swift; path = Socket.swift; sourceTree = "<group>"; };
		B3AF249725EE7DC70062EDA9 /* SocketDelegate.swift */ = {isa = PBXFileReference; lastKnownFileType = sourcecode.swift; path = SocketDelegate.swift; sourceTree = "<group>"; };
		B3AF24A925EE84570062EDA9 /* UIViewControllerExtension.swift */ = {isa = PBXFileReference; lastKnownFileType = sourcecode.swift; path = UIViewControllerExtension.swift; sourceTree = "<group>"; };
		B3B1D9A026542860008D28C9 /* TxPushConfig.swift */ = {isa = PBXFileReference; lastKnownFileType = sourcecode.swift; path = TxPushConfig.swift; sourceTree = "<group>"; };
		B3B1D9A22654546E008D28C9 /* TelnyxWebRTCDemo.entitlements */ = {isa = PBXFileReference; lastKnownFileType = text.plist.entitlements; path = TelnyxWebRTCDemo.entitlements; sourceTree = "<group>"; };
		B3B1D9A326545807008D28C9 /* UserDefaultExtension.swift */ = {isa = PBXFileReference; lastKnownFileType = sourcecode.swift; path = UserDefaultExtension.swift; sourceTree = "<group>"; };
		B3B8F53626E7D4EF0007B583 /* AppDelegateTelnyxVoIPExtension.swift */ = {isa = PBXFileReference; lastKnownFileType = sourcecode.swift; path = AppDelegateTelnyxVoIPExtension.swift; sourceTree = "<group>"; };
		B3BB8F9F26BC076000DDCB84 /* GatewayMessage.swift */ = {isa = PBXFileReference; lastKnownFileType = sourcecode.swift; path = GatewayMessage.swift; sourceTree = "<group>"; };
		B3E0B0652656ED73005E7431 /* InfoMessage.swift */ = {isa = PBXFileReference; lastKnownFileType = sourcecode.swift; path = InfoMessage.swift; sourceTree = "<group>"; };
		B3E1029925F2C16500227DCE /* ModifyMessage.swift */ = {isa = PBXFileReference; lastKnownFileType = sourcecode.swift; path = ModifyMessage.swift; sourceTree = "<group>"; };
		B3E1033025F7F94900227DCE /* incoming_call.mp3 */ = {isa = PBXFileReference; lastKnownFileType = audio.mp3; path = incoming_call.mp3; sourceTree = "<group>"; };
		B3E1033125F7F94900227DCE /* ringback_tone.mp3 */ = {isa = PBXFileReference; lastKnownFileType = audio.mp3; path = ringback_tone.mp3; sourceTree = "<group>"; };
		D09C105E22C21FB4385DF390 /* Pods-TelnyxRTC-TelnyxRTCTests.release.xcconfig */ = {isa = PBXFileReference; includeInIndex = 1; lastKnownFileType = text.xcconfig; name = "Pods-TelnyxRTC-TelnyxRTCTests.release.xcconfig"; path = "Target Support Files/Pods-TelnyxRTC-TelnyxRTCTests/Pods-TelnyxRTC-TelnyxRTCTests.release.xcconfig"; sourceTree = "<group>"; };
		D2F9DC1C96BFB200F1AD7D62 /* Pods_TelnyxWebRTCDemo.framework */ = {isa = PBXFileReference; explicitFileType = wrapper.framework; includeInIndex = 0; path = Pods_TelnyxWebRTCDemo.framework; sourceTree = BUILT_PRODUCTS_DIR; };
		EBB1BD87F40A6E9D177FCE23 /* Pods-TelnyxWebRTCDemo.debug.xcconfig */ = {isa = PBXFileReference; includeInIndex = 1; lastKnownFileType = text.xcconfig; name = "Pods-TelnyxWebRTCDemo.debug.xcconfig"; path = "Target Support Files/Pods-TelnyxWebRTCDemo/Pods-TelnyxWebRTCDemo.debug.xcconfig"; sourceTree = "<group>"; };
/* End PBXFileReference section */

/* Begin PBXFrameworksBuildPhase section */
		B368BEBD25EDDB610032AE52 /* Frameworks */ = {
			isa = PBXFrameworksBuildPhase;
			buildActionMask = 2147483647;
			files = (
				B309D13D25EF119E00A2AADF /* Starscream.framework in Frameworks */,
				DB14131F1F98FBC74D6147B8 /* Pods_TelnyxRTC.framework in Frameworks */,
			);
			runOnlyForDeploymentPostprocessing = 0;
		};
		B368BECE25EDDBC90032AE52 /* Frameworks */ = {
			isa = PBXFrameworksBuildPhase;
			buildActionMask = 2147483647;
			files = (
				B368BED625EDDBC90032AE52 /* TelnyxRTC.framework in Frameworks */,
				A1F43F9F1E891397DBF3A507 /* Pods_TelnyxRTC_TelnyxRTCTests.framework in Frameworks */,
			);
			runOnlyForDeploymentPostprocessing = 0;
		};
		B368BEE525EDDD060032AE52 /* Frameworks */ = {
			isa = PBXFrameworksBuildPhase;
			buildActionMask = 2147483647;
			files = (
				99FF147F2D5E9826009ED956 /* TelnyxRTC.framework in Frameworks */,
				3BC03B4E2CC25F5F00FD2B29 /* Reachability.framework in Frameworks */,
				A860D0169A64CBFE5E55ED39 /* Pods_TelnyxWebRTCDemo.framework in Frameworks */,
			);
			runOnlyForDeploymentPostprocessing = 0;
		};
/* End PBXFrameworksBuildPhase section */

/* Begin PBXGroup section */
		8AB3A6A2ADA6A9FAC6C77491 /* Pods */ = {
			isa = PBXGroup;
			children = (
				A24F2874470BB011C35329BF /* Pods-TelnyxRTC.debug.xcconfig */,
				1CFC31024323243A78B6FF38 /* Pods-TelnyxRTC.release.xcconfig */,
				1D92CD253B4D431ED088D4F4 /* Pods-TelnyxRTC-TelnyxRTCTests.debug.xcconfig */,
				D09C105E22C21FB4385DF390 /* Pods-TelnyxRTC-TelnyxRTCTests.release.xcconfig */,
				EBB1BD87F40A6E9D177FCE23 /* Pods-TelnyxWebRTCDemo.debug.xcconfig */,
				18C24545BA76E74F9F55CBC0 /* Pods-TelnyxWebRTCDemo.release.xcconfig */,
			);
			path = Pods;
			sourceTree = "<group>";
		};
		991124752CF4FE95000C23BA /* Stats */ = {
			isa = PBXGroup;
			children = (
				99CC5BAB2CF804A200EF43DC /* WebRTCStatsReporter.swift */,
				99B6DFF92CF522610010CA96 /* WebRTCStatsTag.swift */,
				99B6DFF72CF522070010CA96 /* WebRTCStatsEvent.swift */,
				99CC5BAD2CF80D3400EF43DC /* WebRTCEventHandler.swift */,
			);
			path = Stats;
			sourceTree = "<group>";
		};
		9911247C2CF5007F000C23BA /* Extensions */ = {
			isa = PBXGroup;
			children = (
				9911247D2CF50088000C23BA /* Dictionary+Extensions.swift */,
			);
			path = Extensions;
			sourceTree = "<group>";
		};
		995BF7142CE7EB0B00454076 /* Models */ = {
			isa = PBXGroup;
			children = (
				995BF7152CE7EB2200454076 /* SipUserCredential.swift */,
			);
			path = Models;
			sourceTree = "<group>";
		};
		995BF71D2CE7EC5000454076 /* Managers */ = {
			isa = PBXGroup;
			children = (
				995BF71A2CE7EBF800454076 /* SipCredentialsManager.swift */,
			);
			path = Managers;
			sourceTree = "<group>";
		};
		995BF71E2CE8174B00454076 /* ViewControllers */ = {
			isa = PBXGroup;
			children = (
				99ADA9B12D488D92000C956A /* HomeViewController+VoIPExtension.swift */,
				9986703F2D408493001E1D01 /* HomeViewController.swift */,
				995BF71F2CE8175200454076 /* SipCredentialsViewController.swift */,
			);
			path = ViewControllers;
			sourceTree = "<group>";
		};
		996C67D52CFEA7430056E508 /* Extensions */ = {
			isa = PBXGroup;
			children = (
				996C67D82CFEB7D30056E508 /* RTCConfiguration+Extension.swift */,
				996C67D62CFEA9670056E508 /* RTCIceCandidate+Extension.swift */,
				996C67D32CFEA7270056E508 /* RTCMediaStreamTrack+Extension.swift */,
				996C67D12CFEA70A0056E508 /* RTCMediaStream+Extension.swift */,
				996C67CF2CFEA6EF0056E508 /* RTCIceGatheringState+Extension.swift */,
				996C67CD2CFEA6A70056E508 /* RTCIceConnectionState+Extension.swift */,
				996C67CB2CFEA68E0056E508 /* RTCSignalingState+Extension.swift */,
				996C67C92CFEA66C0056E508 /* RTCIceTransportPolicy+Extension.swift */,
				996C67C72CFEA6520056E508 /* RTCRtcpMuxPolicy+Extension.swift */,
				996C67C32CFEA5A70056E508 /* RTCContinualGatheringPolicy+Extension.swift */,
				996C67C12CFEA5830056E508 /* RTCSdpSemantics+Extension.swift */,
				996C67BF2CFEA55B0056E508 /* RTCBundlePolicy+Extension.swift */,
				996C67BD2CFEA4C80056E508 /* RTClsCertPolicy+Extension.swift */,
				996C67BB2CFEA4790056E508 /* RTCIceServer+Extension.swift */,
			);
			path = Extensions;
			sourceTree = "<group>";
		};
		9982C0402D53977B00FA91B4 /* Accessibility */ = {
			isa = PBXGroup;
			children = (
				9982C03E2D53977B00FA91B4 /* AccessibilityIdentifiers.swift */,
				9982C03F2D53977B00FA91B4 /* TestConfiguration.swift */,
			);
			path = Accessibility;
			sourceTree = "<group>";
		};
		99ADA94D2D47C9B6000C956A /* ViewModels */ = {
			isa = PBXGroup;
			children = (
				99FF7B112D4BC71800DB1408 /* DTMFKeyboardViewModel.swift */,
				99ADA9AF2D4886E3000C956A /* CallViewModel.swift */,
				99ADA9AD2D487DE1000C956A /* ProfileViewModel.swift */,
				99ADA94C2D47C9B6000C956A /* HomeViewModel.swift */,
			);
			path = ViewModels;
			sourceTree = "<group>";
		};
		99B6DFFB2CF542E20010CA96 /* Stats */ = {
			isa = PBXGroup;
			children = (
				3B0F56CA2C7F15830011A48A /* StatsMessage.swift */,
				99B6DFFC2CF546220010CA96 /* DebugReportStartMessage.swift */,
				99B6DFFE2CF547470010CA96 /* DebugReportStopMessage.swift */,
				99B6E0002CF547680010CA96 /* DebugReportDataMessage.swift */,
			);
			path = Stats;
			sourceTree = "<group>";
		};
		99D498D22D565D1F00A7B38F /* TelnyxWebRTCDemoUITests */ = {
			isa = PBXGroup;
			children = (
				99D498D42D567A2C00A7B38F /* TestConstants.swift */,
				99D498D12D565D1F00A7B38F /* TelnyxWebRTCDemoUITests.swift */,
			);
			path = TelnyxWebRTCDemoUITests;
			sourceTree = "<group>";
		};
		B309D1D425F020A300A2AADF /* Verto */ = {
			isa = PBXGroup;
			children = (
				99B6DFFB2CF542E20010CA96 /* Stats */,
				B309D1DA25F020D400A2AADF /* Method.swift */,
				B309D1D525F020B300A2AADF /* Message.swift */,
				B309D1EB25F024B900A2AADF /* LoginMessage.swift */,
				B309D23F25F06EA600A2AADF /* InviteMessage.swift */,
				B309D28125F1838700A2AADF /* ByeMessage.swift */,
				B309D28525F184A100A2AADF /* AnswerMessage.swift */,
				B3E1029925F2C16500227DCE /* ModifyMessage.swift */,
				B3E0B0652656ED73005E7431 /* InfoMessage.swift */,
				B3BB8F9F26BC076000DDCB84 /* GatewayMessage.swift */,
				3B72695C2A9396BF00D2A602 /* DisablePushMessage.swift */,
				3B49B7142AA9B0A20026D36D /* AttachCallMessage.swift */,
			);
			path = Verto;
			sourceTree = "<group>";
		};
		B309D1E225F023F400A2AADF /* Models */ = {
			isa = PBXGroup;
			children = (
				3B1BE6F62AA9A467000B7962 /* TxPushIPConfig.swift */,
				B309D1E325F0240200A2AADF /* TxConfig.swift */,
				B309D23525F06D2100A2AADF /* TxCallInfo.swift */,
				B309D23A25F06DC000A2AADF /* TxCallOptions.swift */,
				B39121AE25FFCE680051E076 /* TxError.swift */,
				B3B1D9A026542860008D28C9 /* TxPushConfig.swift */,
				B32AE8B226CD4F9200C7C6F4 /* TxServerConfiguration.swift */,
				3B1F43EE2AE0B01E00A610BA /* Params.swift */,
			);
			path = Models;
			sourceTree = "<group>";
		};
		B309D1FB25F028F100A2AADF /* Views */ = {
			isa = PBXGroup;
			children = (
				99FF7B0F2D4BC4F700DB1408 /* DTMFKeyboardView.swift */,
				99ADA9A92D487AC4000C956A /* CallView.swift */,
				99ADA9A72D4878ED000C956A /* ProfileView.swift */,
				998670412D4096A7001E1D01 /* HomeView.swift */,
				9986703B2D3EAF62001E1D01 /* ErrorView.swift */,
				998670392D3E9DC3001E1D01 /* SipInputCredentialsView.swift */,
				991A6D462D3AB36E00B29785 /* SipCredentialHeader.swift */,
				991A6D472D3AB36E00B29785 /* SipCredentialRow.swift */,
				991A6D482D3AB36E00B29785 /* SipCredentialsView.swift */,
				991A6D432D3A96C100B29785 /* SplashScreen.swift */,
			);
			path = Views;
			sourceTree = "<group>";
		};
		B309D22725F06C5F00A2AADF /* WebRTC */ = {
			isa = PBXGroup;
			children = (
				996C67D52CFEA7430056E508 /* Extensions */,
				991124752CF4FE95000C23BA /* Stats */,
				B309D22825F06C6900A2AADF /* Call.swift */,
				B309D23025F06CA800A2AADF /* Peer.swift */,
			);
			path = WebRTC;
			sourceTree = "<group>";
		};
		B366D3F926150D0300156FE1 /* Helpers */ = {
			isa = PBXGroup;
			children = (
				B366D3FA26150D1100156FE1 /* StringExtension.swift */,
				B3A1555828767E2D00C70528 /* RTCTestDelegate.swift */,
			);
			path = Helpers;
			sourceTree = "<group>";
		};
		B368BEB625EDDB610032AE52 = {
			isa = PBXGroup;
			children = (
				3BF1D5832BEB7B8F0097453F /* TelnyxRTC.podspec */,
				B3A728BB2643537E003F3844 /* README.md */,
				B368BEC225EDDB610032AE52 /* TelnyxRTC */,
				B368BED225EDDBC90032AE52 /* TelnyxRTCTests */,
				B368BEE925EDDD060032AE52 /* TelnyxWebRTCDemo */,
				99D498D22D565D1F00A7B38F /* TelnyxWebRTCDemoUITests */,
				B368BEC125EDDB610032AE52 /* Products */,
				8AB3A6A2ADA6A9FAC6C77491 /* Pods */,
				EA45B40E24738E41F9F44AA0 /* Frameworks */,
			);
			sourceTree = "<group>";
		};
		B368BEC125EDDB610032AE52 /* Products */ = {
			isa = PBXGroup;
			children = (
				B368BEC025EDDB610032AE52 /* TelnyxRTC.framework */,
				B368BED125EDDBC90032AE52 /* TelnyxRTCTests.xctest */,
				B368BEE825EDDD060032AE52 /* TelnyxWebRTCDemo.app */,
			);
			name = Products;
			sourceTree = "<group>";
		};
		B368BEC225EDDB610032AE52 /* TelnyxRTC */ = {
			isa = PBXGroup;
			children = (
				B368BF5225EE71A20032AE52 /* Telnyx */,
				B368BEC325EDDB610032AE52 /* TelnyxRTC.h */,
				B368BEC425EDDB610032AE52 /* Info.plist */,
				3B91C0F42BE3A44600A03067 /* PrivacyInfo.xcprivacy */,
			);
			path = TelnyxRTC;
			sourceTree = "<group>";
		};
		B368BED225EDDBC90032AE52 /* TelnyxRTCTests */ = {
			isa = PBXGroup;
			children = (
				B366D3F926150D0300156FE1 /* Helpers */,
				B391221C260501C00051E076 /* WebRTC */,
				B39121F32603AE670051E076 /* Verto */,
				B39121F22603AD7B0051E076 /* Socket */,
				B368BED325EDDBC90032AE52 /* TelnyxRTCTests.swift */,
				B3912263260F6A050051E076 /* TelnyxRTCMulticallTests.swift */,
				B39122112604FBC00051E076 /* TestConstants.swift */,
				B368BED525EDDBC90032AE52 /* Info.plist */,
			);
			path = TelnyxRTCTests;
			sourceTree = "<group>";
		};
		B368BEE925EDDD060032AE52 /* TelnyxWebRTCDemo */ = {
			isa = PBXGroup;
			children = (
				B3B1D9A22654546E008D28C9 /* TelnyxWebRTCDemo.entitlements */,
				9982C0402D53977B00FA91B4 /* Accessibility */,
				995BF71D2CE7EC5000454076 /* Managers */,
				995BF7142CE7EB0B00454076 /* Models */,
				B3E1032F25F7F93000227DCE /* Resources */,
				B309D1FB25F028F100A2AADF /* Views */,
				99ADA94D2D47C9B6000C956A /* ViewModels */,
				995BF71E2CE8174B00454076 /* ViewControllers */,
				B3AF24A825EE84410062EDA9 /* Extensions */,
				99FF14792D5E86F1009ED956 /* GoogleService-Info.plist */,
				B368BEEA25EDDD060032AE52 /* AppDelegate.swift */,
				B368BEF025EDDD060032AE52 /* Main.storyboard */,
				B368BEF325EDDD070032AE52 /* Assets.xcassets */,
				B368BEF525EDDD070032AE52 /* LaunchScreen.storyboard */,
				B368BEF825EDDD070032AE52 /* Info.plist */,
				3B758F192BF44D7800D50069 /* PrivacyInfo.xcprivacy */,
			);
			path = TelnyxWebRTCDemo;
			sourceTree = "<group>";
		};
		B368BF5225EE71A20032AE52 /* Telnyx */ = {
			isa = PBXGroup;
			children = (
				9911247C2CF5007F000C23BA /* Extensions */,
				B36FC8BE2612791E00A30BC4 /* Utils */,
				B309D22725F06C5F00A2AADF /* WebRTC */,
				B309D1E225F023F400A2AADF /* Models */,
				B309D1D425F020A300A2AADF /* Verto */,
				B3AF248925EE7C0D0062EDA9 /* Services */,
				B368BEE025EDDC7D0032AE52 /* TxClient.swift */,
				B3AF247F25EE7B1F0062EDA9 /* TxClientDelegate.swift */,
				B3AF248325EE7B6A0062EDA9 /* InternalConfig.swift */,
			);
			path = Telnyx;
			sourceTree = "<group>";
		};
		B36FC8BE2612791E00A30BC4 /* Utils */ = {
			isa = PBXGroup;
			children = (
				3B758F1D2BF97E8C00D50069 /* FileLoger.swift */,
				B36FC8BF2612794A00A30BC4 /* Logger.swift */,
			);
			path = Utils;
			sourceTree = "<group>";
		};
		B39121F22603AD7B0051E076 /* Socket */ = {
			isa = PBXGroup;
			children = (
				B39121EC2602F22F0051E076 /* SocketTests.swift */,
			);
			path = Socket;
			sourceTree = "<group>";
		};
		B39121F32603AE670051E076 /* Verto */ = {
			isa = PBXGroup;
			children = (
				B39121E62600F7B10051E076 /* VertoMessagesTests.swift */,
			);
			path = Verto;
			sourceTree = "<group>";
		};
		B391221C260501C00051E076 /* WebRTC */ = {
			isa = PBXGroup;
			children = (
				B391220B2604D9C50051E076 /* PeerConnectionTests.swift */,
				B391221F260502650051E076 /* CallTests.swift */,
			);
			path = WebRTC;
			sourceTree = "<group>";
		};
		B3AF248925EE7C0D0062EDA9 /* Services */ = {
			isa = PBXGroup;
			children = (
				B3AF248A25EE7C350062EDA9 /* Socket.swift */,
				B3AF249725EE7DC70062EDA9 /* SocketDelegate.swift */,
			);
			path = Services;
			sourceTree = "<group>";
		};
		B3AF24A825EE84410062EDA9 /* Extensions */ = {
			isa = PBXGroup;
			children = (
				9986703D2D3EC7A0001E1D01 /* View+Extensions.swift */,
				998670372D3E94FA001E1D01 /* Color+Extensions.swift */,
				995BF7122CE7E8EB00454076 /* WebRTCEnvironmentExtension.swift */,
				B3AF24A925EE84570062EDA9 /* UIViewControllerExtension.swift */,
				B3B1D9A326545807008D28C9 /* UserDefaultExtension.swift */,
				B32AE8BA26D6952500C7C6F4 /* AppDelegateCallKitExtension.swift */,
				B3B8F53626E7D4EF0007B583 /* AppDelegateTelnyxVoIPExtension.swift */,
			);
			path = Extensions;
			sourceTree = "<group>";
		};
		B3E1032F25F7F93000227DCE /* Resources */ = {
			isa = PBXGroup;
			children = (
				B3E1033025F7F94900227DCE /* incoming_call.mp3 */,
				B3E1033125F7F94900227DCE /* ringback_tone.mp3 */,
			);
			path = Resources;
			sourceTree = "<group>";
		};
		EA45B40E24738E41F9F44AA0 /* Frameworks */ = {
			isa = PBXGroup;
			children = (
				3B0F56CC2C7F1CCA0011A48A /* Reachability.framework */,
				B309D11125EF107F00A2AADF /* Starscream.framework */,
				3647376C21AC82EFA09E08F0 /* Pods_TelnyxRTC.framework */,
				5E3015274A587C3B52174115 /* Pods_TelnyxRTC_TelnyxRTCTests.framework */,
				D2F9DC1C96BFB200F1AD7D62 /* Pods_TelnyxWebRTCDemo.framework */,
			);
			name = Frameworks;
			sourceTree = "<group>";
		};
/* End PBXGroup section */

/* Begin PBXHeadersBuildPhase section */
		B368BEBB25EDDB610032AE52 /* Headers */ = {
			isa = PBXHeadersBuildPhase;
			buildActionMask = 2147483647;
			files = (
				B368BEC525EDDB610032AE52 /* TelnyxRTC.h in Headers */,
			);
			runOnlyForDeploymentPostprocessing = 0;
		};
/* End PBXHeadersBuildPhase section */

/* Begin PBXNativeTarget section */
		B368BEBF25EDDB610032AE52 /* TelnyxRTC */ = {
			isa = PBXNativeTarget;
			buildConfigurationList = B368BEC825EDDB610032AE52 /* Build configuration list for PBXNativeTarget "TelnyxRTC" */;
			buildPhases = (
				0E74AAF7252C5243AFF58E5B /* [CP] Check Pods Manifest.lock */,
				B368BEBB25EDDB610032AE52 /* Headers */,
				B368BEBC25EDDB610032AE52 /* Sources */,
				B368BEBD25EDDB610032AE52 /* Frameworks */,
				B368BEBE25EDDB610032AE52 /* Resources */,
				B309D26425F1574C00A2AADF /* Embed Frameworks */,
			);
			buildRules = (
			);
			dependencies = (
			);
			name = TelnyxRTC;
			productName = WebRTCSDK;
			productReference = B368BEC025EDDB610032AE52 /* TelnyxRTC.framework */;
			productType = "com.apple.product-type.framework";
		};
		B368BED025EDDBC90032AE52 /* TelnyxRTCTests */ = {
			isa = PBXNativeTarget;
			buildConfigurationList = B368BEDB25EDDBC90032AE52 /* Build configuration list for PBXNativeTarget "TelnyxRTCTests" */;
			buildPhases = (
				46A5B2DBA55D11682FB5261C /* [CP] Check Pods Manifest.lock */,
				B368BECD25EDDBC90032AE52 /* Sources */,
				B368BECE25EDDBC90032AE52 /* Frameworks */,
				B368BECF25EDDBC90032AE52 /* Resources */,
				232840F4D05A8A5C93CB5642 /* [CP] Embed Pods Frameworks */,
			);
			buildRules = (
			);
			dependencies = (
				B368BED825EDDBC90032AE52 /* PBXTargetDependency */,
			);
			name = TelnyxRTCTests;
			productName = WebRTCSDKTests;
			productReference = B368BED125EDDBC90032AE52 /* TelnyxRTCTests.xctest */;
			productType = "com.apple.product-type.bundle.unit-test";
		};
		B368BEE725EDDD060032AE52 /* TelnyxWebRTCDemo */ = {
			isa = PBXNativeTarget;
			buildConfigurationList = B368BEF925EDDD070032AE52 /* Build configuration list for PBXNativeTarget "TelnyxWebRTCDemo" */;
			buildPhases = (
				A6441F2E749FB1CF0F83230B /* [CP] Check Pods Manifest.lock */,
				B368BEE425EDDD060032AE52 /* Sources */,
				B368BEE525EDDD060032AE52 /* Frameworks */,
				B368BEE625EDDD060032AE52 /* Resources */,
				4DFBC9B596B116B4869325BA /* [CP] Embed Pods Frameworks */,
			);
			buildRules = (
			);
			dependencies = (
				99FF14822D5E9826009ED956 /* PBXTargetDependency */,
			);
			name = TelnyxWebRTCDemo;
			productName = TelnyxWebRTCDemo;
			productReference = B368BEE825EDDD060032AE52 /* TelnyxWebRTCDemo.app */;
			productType = "com.apple.product-type.application";
		};
/* End PBXNativeTarget section */

/* Begin PBXProject section */
		B368BEB725EDDB610032AE52 /* Project object */ = {
			isa = PBXProject;
			attributes = {
				LastSwiftUpdateCheck = 1600;
				LastUpgradeCheck = 1220;
				TargetAttributes = {
					B368BEBF25EDDB610032AE52 = {
						CreatedOnToolsVersion = 12.2;
						LastSwiftMigration = 1220;
					};
					B368BED025EDDBC90032AE52 = {
						CreatedOnToolsVersion = 12.2;
					};
					B368BEE725EDDD060032AE52 = {
						CreatedOnToolsVersion = 12.2;
					};
				};
			};
			buildConfigurationList = B368BEBA25EDDB610032AE52 /* Build configuration list for PBXProject "TelnyxRTC" */;
			compatibilityVersion = "Xcode 9.3";
			developmentRegion = en;
			hasScannedForEncodings = 0;
			knownRegions = (
				en,
				Base,
			);
			mainGroup = B368BEB625EDDB610032AE52;
			productRefGroup = B368BEC125EDDB610032AE52 /* Products */;
			projectDirPath = "";
			projectRoot = "";
			targets = (
				B368BEBF25EDDB610032AE52 /* TelnyxRTC */,
				B368BED025EDDBC90032AE52 /* TelnyxRTCTests */,
				B368BEE725EDDD060032AE52 /* TelnyxWebRTCDemo */,
			);
		};
/* End PBXProject section */

/* Begin PBXResourcesBuildPhase section */
		B368BEBE25EDDB610032AE52 /* Resources */ = {
			isa = PBXResourcesBuildPhase;
			buildActionMask = 2147483647;
			files = (
				3BF1D5842BEB7B8F0097453F /* TelnyxRTC.podspec in Resources */,
				3B91C0F52BE3A44600A03067 /* PrivacyInfo.xcprivacy in Resources */,
				B3A728BC2643537E003F3844 /* README.md in Resources */,
			);
			runOnlyForDeploymentPostprocessing = 0;
		};
		B368BECF25EDDBC90032AE52 /* Resources */ = {
			isa = PBXResourcesBuildPhase;
			buildActionMask = 2147483647;
			files = (
			);
			runOnlyForDeploymentPostprocessing = 0;
		};
		B368BEE625EDDD060032AE52 /* Resources */ = {
			isa = PBXResourcesBuildPhase;
			buildActionMask = 2147483647;
			files = (
				B368BEF725EDDD070032AE52 /* LaunchScreen.storyboard in Resources */,
				3B758F1A2BF44D7800D50069 /* PrivacyInfo.xcprivacy in Resources */,
				B3E1033225F7F94900227DCE /* incoming_call.mp3 in Resources */,
				B368BEF425EDDD070032AE52 /* Assets.xcassets in Resources */,
				B3E1033325F7F94900227DCE /* ringback_tone.mp3 in Resources */,
				B368BEF225EDDD060032AE52 /* Main.storyboard in Resources */,
				99FF147A2D5E86F1009ED956 /* GoogleService-Info.plist in Resources */,
			);
			runOnlyForDeploymentPostprocessing = 0;
		};
/* End PBXResourcesBuildPhase section */

/* Begin PBXShellScriptBuildPhase section */
		0E74AAF7252C5243AFF58E5B /* [CP] Check Pods Manifest.lock */ = {
			isa = PBXShellScriptBuildPhase;
			buildActionMask = 2147483647;
			files = (
			);
			inputFileListPaths = (
			);
			inputPaths = (
				"${PODS_PODFILE_DIR_PATH}/Podfile.lock",
				"${PODS_ROOT}/Manifest.lock",
			);
			name = "[CP] Check Pods Manifest.lock";
			outputFileListPaths = (
			);
			outputPaths = (
				"$(DERIVED_FILE_DIR)/Pods-TelnyxRTC-checkManifestLockResult.txt",
			);
			runOnlyForDeploymentPostprocessing = 0;
			shellPath = /bin/sh;
			shellScript = "diff \"${PODS_PODFILE_DIR_PATH}/Podfile.lock\" \"${PODS_ROOT}/Manifest.lock\" > /dev/null\nif [ $? != 0 ] ; then\n    # print error to STDERR\n    echo \"error: The sandbox is not in sync with the Podfile.lock. Run 'pod install' or update your CocoaPods installation.\" >&2\n    exit 1\nfi\n# This output is used by Xcode 'outputs' to avoid re-running this script phase.\necho \"SUCCESS\" > \"${SCRIPT_OUTPUT_FILE_0}\"\n";
			showEnvVarsInLog = 0;
		};
		232840F4D05A8A5C93CB5642 /* [CP] Embed Pods Frameworks */ = {
			isa = PBXShellScriptBuildPhase;
			buildActionMask = 2147483647;
			files = (
			);
			inputFileListPaths = (
				"${PODS_ROOT}/Target Support Files/Pods-TelnyxRTC-TelnyxRTCTests/Pods-TelnyxRTC-TelnyxRTCTests-frameworks-${CONFIGURATION}-input-files.xcfilelist",
			);
			name = "[CP] Embed Pods Frameworks";
			outputFileListPaths = (
				"${PODS_ROOT}/Target Support Files/Pods-TelnyxRTC-TelnyxRTCTests/Pods-TelnyxRTC-TelnyxRTCTests-frameworks-${CONFIGURATION}-output-files.xcfilelist",
			);
			runOnlyForDeploymentPostprocessing = 0;
			shellPath = /bin/sh;
			shellScript = "\"${PODS_ROOT}/Target Support Files/Pods-TelnyxRTC-TelnyxRTCTests/Pods-TelnyxRTC-TelnyxRTCTests-frameworks.sh\"\n";
			showEnvVarsInLog = 0;
		};
		46A5B2DBA55D11682FB5261C /* [CP] Check Pods Manifest.lock */ = {
			isa = PBXShellScriptBuildPhase;
			buildActionMask = 2147483647;
			files = (
			);
			inputFileListPaths = (
			);
			inputPaths = (
				"${PODS_PODFILE_DIR_PATH}/Podfile.lock",
				"${PODS_ROOT}/Manifest.lock",
			);
			name = "[CP] Check Pods Manifest.lock";
			outputFileListPaths = (
			);
			outputPaths = (
				"$(DERIVED_FILE_DIR)/Pods-TelnyxRTC-TelnyxRTCTests-checkManifestLockResult.txt",
			);
			runOnlyForDeploymentPostprocessing = 0;
			shellPath = /bin/sh;
			shellScript = "diff \"${PODS_PODFILE_DIR_PATH}/Podfile.lock\" \"${PODS_ROOT}/Manifest.lock\" > /dev/null\nif [ $? != 0 ] ; then\n    # print error to STDERR\n    echo \"error: The sandbox is not in sync with the Podfile.lock. Run 'pod install' or update your CocoaPods installation.\" >&2\n    exit 1\nfi\n# This output is used by Xcode 'outputs' to avoid re-running this script phase.\necho \"SUCCESS\" > \"${SCRIPT_OUTPUT_FILE_0}\"\n";
			showEnvVarsInLog = 0;
		};
		4DFBC9B596B116B4869325BA /* [CP] Embed Pods Frameworks */ = {
			isa = PBXShellScriptBuildPhase;
			buildActionMask = 2147483647;
			files = (
			);
			inputFileListPaths = (
				"${PODS_ROOT}/Target Support Files/Pods-TelnyxWebRTCDemo/Pods-TelnyxWebRTCDemo-frameworks-${CONFIGURATION}-input-files.xcfilelist",
			);
			name = "[CP] Embed Pods Frameworks";
			outputFileListPaths = (
				"${PODS_ROOT}/Target Support Files/Pods-TelnyxWebRTCDemo/Pods-TelnyxWebRTCDemo-frameworks-${CONFIGURATION}-output-files.xcfilelist",
			);
			runOnlyForDeploymentPostprocessing = 0;
			shellPath = /bin/sh;
			shellScript = "\"${PODS_ROOT}/Target Support Files/Pods-TelnyxWebRTCDemo/Pods-TelnyxWebRTCDemo-frameworks.sh\"\n";
			showEnvVarsInLog = 0;
		};
		A6441F2E749FB1CF0F83230B /* [CP] Check Pods Manifest.lock */ = {
			isa = PBXShellScriptBuildPhase;
			buildActionMask = 2147483647;
			files = (
			);
			inputFileListPaths = (
			);
			inputPaths = (
				"${PODS_PODFILE_DIR_PATH}/Podfile.lock",
				"${PODS_ROOT}/Manifest.lock",
			);
			name = "[CP] Check Pods Manifest.lock";
			outputFileListPaths = (
			);
			outputPaths = (
				"$(DERIVED_FILE_DIR)/Pods-TelnyxWebRTCDemo-checkManifestLockResult.txt",
			);
			runOnlyForDeploymentPostprocessing = 0;
			shellPath = /bin/sh;
			shellScript = "diff \"${PODS_PODFILE_DIR_PATH}/Podfile.lock\" \"${PODS_ROOT}/Manifest.lock\" > /dev/null\nif [ $? != 0 ] ; then\n    # print error to STDERR\n    echo \"error: The sandbox is not in sync with the Podfile.lock. Run 'pod install' or update your CocoaPods installation.\" >&2\n    exit 1\nfi\n# This output is used by Xcode 'outputs' to avoid re-running this script phase.\necho \"SUCCESS\" > \"${SCRIPT_OUTPUT_FILE_0}\"\n";
			showEnvVarsInLog = 0;
		};
/* End PBXShellScriptBuildPhase section */

/* Begin PBXSourcesBuildPhase section */
		B368BEBC25EDDB610032AE52 /* Sources */ = {
			isa = PBXSourcesBuildPhase;
			buildActionMask = 2147483647;
			files = (
				3B0F56CB2C7F15830011A48A /* StatsMessage.swift in Sources */,
				99B6DFFF2CF547470010CA96 /* DebugReportStopMessage.swift in Sources */,
				3B49B7152AA9B0A20026D36D /* AttachCallMessage.swift in Sources */,
				B36FC8C02612794A00A30BC4 /* Logger.swift in Sources */,
				B3AF248B25EE7C350062EDA9 /* Socket.swift in Sources */,
				3B758F1E2BF97E8C00D50069 /* FileLoger.swift in Sources */,
				996C67D42CFEA72C0056E508 /* RTCMediaStreamTrack+Extension.swift in Sources */,
				996C67CE2CFEA6AF0056E508 /* RTCIceConnectionState+Extension.swift in Sources */,
				B3BB8FA026BC076000DDCB84 /* GatewayMessage.swift in Sources */,
				B309D1DB25F020D400A2AADF /* Method.swift in Sources */,
				B39121AF25FFCE680051E076 /* TxError.swift in Sources */,
				99B6E0012CF547680010CA96 /* DebugReportDataMessage.swift in Sources */,
				99B6DFF82CF522140010CA96 /* WebRTCStatsEvent.swift in Sources */,
				B32AE8B326CD4F9200C7C6F4 /* TxServerConfiguration.swift in Sources */,
				B368BEE125EDDC7D0032AE52 /* TxClient.swift in Sources */,
				B309D28625F184A100A2AADF /* AnswerMessage.swift in Sources */,
				3B1BE6F72AA9A467000B7962 /* TxPushIPConfig.swift in Sources */,
				996C67C22CFEA5870056E508 /* RTCSdpSemantics+Extension.swift in Sources */,
				B309D23125F06CA800A2AADF /* Peer.swift in Sources */,
				996C67CA2CFEA6740056E508 /* RTCIceTransportPolicy+Extension.swift in Sources */,
				996C67D22CFEA70F0056E508 /* RTCMediaStream+Extension.swift in Sources */,
				996C67D72CFEA96B0056E508 /* RTCIceCandidate+Extension.swift in Sources */,
				996C67C02CFEA5600056E508 /* RTCBundlePolicy+Extension.swift in Sources */,
				996C67BE2CFEA4D70056E508 /* RTClsCertPolicy+Extension.swift in Sources */,
				B309D1E425F0240200A2AADF /* TxConfig.swift in Sources */,
				B3AF248025EE7B1F0062EDA9 /* TxClientDelegate.swift in Sources */,
				996C67CC2CFEA6910056E508 /* RTCSignalingState+Extension.swift in Sources */,
				B309D28225F1838700A2AADF /* ByeMessage.swift in Sources */,
				B309D1D625F020B300A2AADF /* Message.swift in Sources */,
				B3B1D9A126542860008D28C9 /* TxPushConfig.swift in Sources */,
				996C67C82CFEA6530056E508 /* RTCRtcpMuxPolicy+Extension.swift in Sources */,
				B309D23625F06D2100A2AADF /* TxCallInfo.swift in Sources */,
				B309D23B25F06DC000A2AADF /* TxCallOptions.swift in Sources */,
				3B1F43EF2AE0B01E00A610BA /* Params.swift in Sources */,
				99B6DFFD2CF546310010CA96 /* DebugReportStartMessage.swift in Sources */,
				B3AF249825EE7DC70062EDA9 /* SocketDelegate.swift in Sources */,
				B3E0B0662656ED73005E7431 /* InfoMessage.swift in Sources */,
				B3E1029A25F2C16500227DCE /* ModifyMessage.swift in Sources */,
				B309D24025F06EA600A2AADF /* InviteMessage.swift in Sources */,
				3B72695D2A9396BF00D2A602 /* DisablePushMessage.swift in Sources */,
				B309D22925F06C6900A2AADF /* Call.swift in Sources */,
				996C67C42CFEA5AC0056E508 /* RTCContinualGatheringPolicy+Extension.swift in Sources */,
				B309D1EC25F024B900A2AADF /* LoginMessage.swift in Sources */,
				99B6DFFA2CF5226F0010CA96 /* WebRTCStatsTag.swift in Sources */,
				99CC5BAE2CF80D3A00EF43DC /* WebRTCEventHandler.swift in Sources */,
				996C67D02CFEA6F30056E508 /* RTCIceGatheringState+Extension.swift in Sources */,
				996C67D92CFEB7E10056E508 /* RTCConfiguration+Extension.swift in Sources */,
				B3AF248425EE7B6A0062EDA9 /* InternalConfig.swift in Sources */,
				99CC5BAC2CF804A500EF43DC /* WebRTCStatsReporter.swift in Sources */,
				9911247E2CF50092000C23BA /* Dictionary+Extensions.swift in Sources */,
				996C67BC2CFEA4880056E508 /* RTCIceServer+Extension.swift in Sources */,
			);
			runOnlyForDeploymentPostprocessing = 0;
		};
		B368BECD25EDDBC90032AE52 /* Sources */ = {
			isa = PBXSourcesBuildPhase;
			buildActionMask = 2147483647;
			files = (
				B39121E72600F7B10051E076 /* VertoMessagesTests.swift in Sources */,
				B39121ED2602F22F0051E076 /* SocketTests.swift in Sources */,
				B39122122604FBC00051E076 /* TestConstants.swift in Sources */,
				B368BED425EDDBC90032AE52 /* TelnyxRTCTests.swift in Sources */,
				B366D3FB26150D1100156FE1 /* StringExtension.swift in Sources */,
				B391220C2604D9C50051E076 /* PeerConnectionTests.swift in Sources */,
				B3912264260F6A050051E076 /* TelnyxRTCMulticallTests.swift in Sources */,
				B3912220260502650051E076 /* CallTests.swift in Sources */,
				B3A1555928767E2D00C70528 /* RTCTestDelegate.swift in Sources */,
			);
			runOnlyForDeploymentPostprocessing = 0;
		};
		B368BEE425EDDD060032AE52 /* Sources */ = {
			isa = PBXSourcesBuildPhase;
			buildActionMask = 2147483647;
			files = (
				995BF7132CE7E8F100454076 /* WebRTCEnvironmentExtension.swift in Sources */,
				B3B1D9A426545807008D28C9 /* UserDefaultExtension.swift in Sources */,
				99ADA9AE2D487DE5000C956A /* ProfileViewModel.swift in Sources */,
				B32AE8BB26D6952500C7C6F4 /* AppDelegateCallKitExtension.swift in Sources */,
				998670422D4096AA001E1D01 /* HomeView.swift in Sources */,
				B3AF24AA25EE84570062EDA9 /* UIViewControllerExtension.swift in Sources */,
				995BF7202CE8175B00454076 /* SipCredentialsViewController.swift in Sources */,
				B3B8F53726E7D4EF0007B583 /* AppDelegateTelnyxVoIPExtension.swift in Sources */,
				9986703E2D3EC7A3001E1D01 /* View+Extensions.swift in Sources */,
				9986703A2D3E9DCE001E1D01 /* SipInputCredentialsView.swift in Sources */,
				99FF7B102D4BC4F700DB1408 /* DTMFKeyboardView.swift in Sources */,
				991A6D442D3A96C100B29785 /* SplashScreen.swift in Sources */,
				99ADA9A82D4878FA000C956A /* ProfileView.swift in Sources */,
				998670402D40849C001E1D01 /* HomeViewController.swift in Sources */,
				995BF7162CE7EB2600454076 /* SipUserCredential.swift in Sources */,
				99ADA9AA2D487ACC000C956A /* CallView.swift in Sources */,
				99ADA9B02D4886E7000C956A /* CallViewModel.swift in Sources */,
				9982C0412D53977B00FA91B4 /* TestConfiguration.swift in Sources */,
				9982C0422D53977B00FA91B4 /* AccessibilityIdentifiers.swift in Sources */,
				991A6D492D3AB36E00B29785 /* SipCredentialsView.swift in Sources */,
				991A6D4A2D3AB36E00B29785 /* SipCredentialHeader.swift in Sources */,
				991A6D4B2D3AB36E00B29785 /* SipCredentialRow.swift in Sources */,
				995BF71C2CE7EC0600454076 /* SipCredentialsManager.swift in Sources */,
				998670382D3E9506001E1D01 /* Color+Extensions.swift in Sources */,
				B368BEEB25EDDD060032AE52 /* AppDelegate.swift in Sources */,
				99ADA9B22D488D98000C956A /* HomeViewController+VoIPExtension.swift in Sources */,
				99FF7B122D4BC71800DB1408 /* DTMFKeyboardViewModel.swift in Sources */,
				99ADA94E2D47C9B6000C956A /* HomeViewModel.swift in Sources */,
				9986703C2D3EAF64001E1D01 /* ErrorView.swift in Sources */,
			);
			runOnlyForDeploymentPostprocessing = 0;
		};
/* End PBXSourcesBuildPhase section */

/* Begin PBXTargetDependency section */
		99FF14822D5E9826009ED956 /* PBXTargetDependency */ = {
			isa = PBXTargetDependency;
			target = B368BEBF25EDDB610032AE52 /* TelnyxRTC */;
			targetProxy = 99FF14812D5E9826009ED956 /* PBXContainerItemProxy */;
		};
		B368BED825EDDBC90032AE52 /* PBXTargetDependency */ = {
			isa = PBXTargetDependency;
			target = B368BEBF25EDDB610032AE52 /* TelnyxRTC */;
			targetProxy = B368BED725EDDBC90032AE52 /* PBXContainerItemProxy */;
		};
/* End PBXTargetDependency section */

/* Begin PBXVariantGroup section */
		B368BEF025EDDD060032AE52 /* Main.storyboard */ = {
			isa = PBXVariantGroup;
			children = (
				B368BEF125EDDD060032AE52 /* Base */,
			);
			name = Main.storyboard;
			sourceTree = "<group>";
		};
		B368BEF525EDDD070032AE52 /* LaunchScreen.storyboard */ = {
			isa = PBXVariantGroup;
			children = (
				B368BEF625EDDD070032AE52 /* Base */,
			);
			name = LaunchScreen.storyboard;
			sourceTree = "<group>";
		};
/* End PBXVariantGroup section */

/* Begin XCBuildConfiguration section */
<<<<<<< HEAD
=======
		993CA9D02D530F6800872588 /* Debug */ = {
			isa = XCBuildConfiguration;
			buildSettings = {
				ASSETCATALOG_COMPILER_GENERATE_SWIFT_ASSET_SYMBOL_EXTENSIONS = YES;
				CLANG_CXX_LANGUAGE_STANDARD = "gnu++20";
				CODE_SIGN_STYLE = Automatic;
				CURRENT_PROJECT_VERSION = 1;
				DEVELOPMENT_TEAM = YKUVNPU9FS;
				ENABLE_USER_SCRIPT_SANDBOXING = YES;
				GCC_C_LANGUAGE_STANDARD = gnu17;
				GENERATE_INFOPLIST_FILE = YES;
				IPHONEOS_DEPLOYMENT_TARGET = 18.0;
				LOCALIZATION_PREFERS_STRING_CATALOGS = YES;
				MARKETING_VERSION = 1.1.0;
				PRODUCT_BUNDLE_IDENTIFIER = com.telnyx.ios.TelnyxWebRTCDemoUITests;
				PRODUCT_NAME = "$(TARGET_NAME)";
				SWIFT_ACTIVE_COMPILATION_CONDITIONS = "DEBUG $(inherited)";
				SWIFT_EMIT_LOC_STRINGS = NO;
				SWIFT_VERSION = 5.0;
				TARGETED_DEVICE_FAMILY = "1,2";
				TEST_TARGET_NAME = TelnyxWebRTCDemo;
			};
			name = Debug;
		};
		993CA9D12D530F6800872588 /* Release */ = {
			isa = XCBuildConfiguration;
			buildSettings = {
				ASSETCATALOG_COMPILER_GENERATE_SWIFT_ASSET_SYMBOL_EXTENSIONS = YES;
				CLANG_CXX_LANGUAGE_STANDARD = "gnu++20";
				CODE_SIGN_STYLE = Automatic;
				CURRENT_PROJECT_VERSION = 1;
				DEVELOPMENT_TEAM = YKUVNPU9FS;
				ENABLE_USER_SCRIPT_SANDBOXING = YES;
				GCC_C_LANGUAGE_STANDARD = gnu17;
				GENERATE_INFOPLIST_FILE = YES;
				IPHONEOS_DEPLOYMENT_TARGET = 18.0;
				LOCALIZATION_PREFERS_STRING_CATALOGS = YES;
				MARKETING_VERSION = 1.1.0;
				PRODUCT_BUNDLE_IDENTIFIER = com.telnyx.ios.TelnyxWebRTCDemoUITests;
				PRODUCT_NAME = "$(TARGET_NAME)";
				SWIFT_EMIT_LOC_STRINGS = NO;
				SWIFT_VERSION = 5.0;
				TARGETED_DEVICE_FAMILY = "1,2";
				TEST_TARGET_NAME = TelnyxWebRTCDemo;
			};
			name = Release;
		};
>>>>>>> f222d0b5
		B368BEC625EDDB610032AE52 /* Debug */ = {
			isa = XCBuildConfiguration;
			buildSettings = {
				ALWAYS_SEARCH_USER_PATHS = NO;
				CLANG_ANALYZER_NONNULL = YES;
				CLANG_ANALYZER_NUMBER_OBJECT_CONVERSION = YES_AGGRESSIVE;
				CLANG_CXX_LANGUAGE_STANDARD = "gnu++14";
				CLANG_CXX_LIBRARY = "libc++";
				CLANG_ENABLE_MODULES = YES;
				CLANG_ENABLE_OBJC_ARC = YES;
				CLANG_ENABLE_OBJC_WEAK = YES;
				CLANG_WARN_BLOCK_CAPTURE_AUTORELEASING = YES;
				CLANG_WARN_BOOL_CONVERSION = YES;
				CLANG_WARN_COMMA = YES;
				CLANG_WARN_CONSTANT_CONVERSION = YES;
				CLANG_WARN_DEPRECATED_OBJC_IMPLEMENTATIONS = YES;
				CLANG_WARN_DIRECT_OBJC_ISA_USAGE = YES_ERROR;
				CLANG_WARN_DOCUMENTATION_COMMENTS = YES;
				CLANG_WARN_EMPTY_BODY = YES;
				CLANG_WARN_ENUM_CONVERSION = YES;
				CLANG_WARN_INFINITE_RECURSION = YES;
				CLANG_WARN_INT_CONVERSION = YES;
				CLANG_WARN_NON_LITERAL_NULL_CONVERSION = YES;
				CLANG_WARN_OBJC_IMPLICIT_RETAIN_SELF = YES;
				CLANG_WARN_OBJC_LITERAL_CONVERSION = YES;
				CLANG_WARN_OBJC_ROOT_CLASS = YES_ERROR;
				CLANG_WARN_QUOTED_INCLUDE_IN_FRAMEWORK_HEADER = YES;
				CLANG_WARN_RANGE_LOOP_ANALYSIS = YES;
				CLANG_WARN_STRICT_PROTOTYPES = YES;
				CLANG_WARN_SUSPICIOUS_MOVE = YES;
				CLANG_WARN_UNGUARDED_AVAILABILITY = YES_AGGRESSIVE;
				CLANG_WARN_UNREACHABLE_CODE = YES;
				CLANG_WARN__DUPLICATE_METHOD_MATCH = YES;
				COPY_PHASE_STRIP = NO;
				CURRENT_PROJECT_VERSION = 1;
				DEBUG_INFORMATION_FORMAT = dwarf;
				ENABLE_STRICT_OBJC_MSGSEND = YES;
				ENABLE_TESTABILITY = YES;
				ENABLE_USER_SCRIPT_SANDBOXING = NO;
				GCC_C_LANGUAGE_STANDARD = gnu11;
				GCC_DYNAMIC_NO_PIC = NO;
				GCC_NO_COMMON_BLOCKS = YES;
				GCC_OPTIMIZATION_LEVEL = 0;
				GCC_PREPROCESSOR_DEFINITIONS = (
					"DEBUG=1",
					"$(inherited)",
				);
				GCC_WARN_64_TO_32_BIT_CONVERSION = YES;
				GCC_WARN_ABOUT_RETURN_TYPE = YES_ERROR;
				GCC_WARN_UNDECLARED_SELECTOR = YES;
				GCC_WARN_UNINITIALIZED_AUTOS = YES_AGGRESSIVE;
				GCC_WARN_UNUSED_FUNCTION = YES;
				GCC_WARN_UNUSED_VARIABLE = YES;
				IPHONEOS_DEPLOYMENT_TARGET = 12.1;
				MTL_ENABLE_DEBUG_INFO = INCLUDE_SOURCE;
				MTL_FAST_MATH = YES;
				ONLY_ACTIVE_ARCH = YES;
				SDKROOT = iphoneos;
				SWIFT_ACTIVE_COMPILATION_CONDITIONS = DEBUG;
				SWIFT_OPTIMIZATION_LEVEL = "-Onone";
				VERSIONING_SYSTEM = "apple-generic";
				VERSION_INFO_PREFIX = "";
			};
			name = Debug;
		};
		B368BEC725EDDB610032AE52 /* Release */ = {
			isa = XCBuildConfiguration;
			buildSettings = {
				ALWAYS_SEARCH_USER_PATHS = NO;
				CLANG_ANALYZER_NONNULL = YES;
				CLANG_ANALYZER_NUMBER_OBJECT_CONVERSION = YES_AGGRESSIVE;
				CLANG_CXX_LANGUAGE_STANDARD = "gnu++14";
				CLANG_CXX_LIBRARY = "libc++";
				CLANG_ENABLE_MODULES = YES;
				CLANG_ENABLE_OBJC_ARC = YES;
				CLANG_ENABLE_OBJC_WEAK = YES;
				CLANG_WARN_BLOCK_CAPTURE_AUTORELEASING = YES;
				CLANG_WARN_BOOL_CONVERSION = YES;
				CLANG_WARN_COMMA = YES;
				CLANG_WARN_CONSTANT_CONVERSION = YES;
				CLANG_WARN_DEPRECATED_OBJC_IMPLEMENTATIONS = YES;
				CLANG_WARN_DIRECT_OBJC_ISA_USAGE = YES_ERROR;
				CLANG_WARN_DOCUMENTATION_COMMENTS = YES;
				CLANG_WARN_EMPTY_BODY = YES;
				CLANG_WARN_ENUM_CONVERSION = YES;
				CLANG_WARN_INFINITE_RECURSION = YES;
				CLANG_WARN_INT_CONVERSION = YES;
				CLANG_WARN_NON_LITERAL_NULL_CONVERSION = YES;
				CLANG_WARN_OBJC_IMPLICIT_RETAIN_SELF = YES;
				CLANG_WARN_OBJC_LITERAL_CONVERSION = YES;
				CLANG_WARN_OBJC_ROOT_CLASS = YES_ERROR;
				CLANG_WARN_QUOTED_INCLUDE_IN_FRAMEWORK_HEADER = YES;
				CLANG_WARN_RANGE_LOOP_ANALYSIS = YES;
				CLANG_WARN_STRICT_PROTOTYPES = YES;
				CLANG_WARN_SUSPICIOUS_MOVE = YES;
				CLANG_WARN_UNGUARDED_AVAILABILITY = YES_AGGRESSIVE;
				CLANG_WARN_UNREACHABLE_CODE = YES;
				CLANG_WARN__DUPLICATE_METHOD_MATCH = YES;
				COPY_PHASE_STRIP = NO;
				CURRENT_PROJECT_VERSION = 1;
				DEBUG_INFORMATION_FORMAT = "dwarf-with-dsym";
				ENABLE_NS_ASSERTIONS = NO;
				ENABLE_STRICT_OBJC_MSGSEND = YES;
				ENABLE_USER_SCRIPT_SANDBOXING = NO;
				GCC_C_LANGUAGE_STANDARD = gnu11;
				GCC_NO_COMMON_BLOCKS = YES;
				GCC_WARN_64_TO_32_BIT_CONVERSION = YES;
				GCC_WARN_ABOUT_RETURN_TYPE = YES_ERROR;
				GCC_WARN_UNDECLARED_SELECTOR = YES;
				GCC_WARN_UNINITIALIZED_AUTOS = YES_AGGRESSIVE;
				GCC_WARN_UNUSED_FUNCTION = YES;
				GCC_WARN_UNUSED_VARIABLE = YES;
				IPHONEOS_DEPLOYMENT_TARGET = 12.1;
				MTL_ENABLE_DEBUG_INFO = NO;
				MTL_FAST_MATH = YES;
				SDKROOT = iphoneos;
				SWIFT_COMPILATION_MODE = wholemodule;
				SWIFT_OPTIMIZATION_LEVEL = "-O";
				VALIDATE_PRODUCT = YES;
				VERSIONING_SYSTEM = "apple-generic";
				VERSION_INFO_PREFIX = "";
			};
			name = Release;
		};
		B368BEC925EDDB610032AE52 /* Debug */ = {
			isa = XCBuildConfiguration;
			baseConfigurationReference = A24F2874470BB011C35329BF /* Pods-TelnyxRTC.debug.xcconfig */;
			buildSettings = {
				CLANG_ENABLE_MODULES = YES;
				CODE_SIGN_IDENTITY = "Apple Development";
				CODE_SIGN_STYLE = Manual;
				DEFINES_MODULE = YES;
				DEVELOPMENT_TEAM = "";
				DYLIB_COMPATIBILITY_VERSION = 1;
				DYLIB_CURRENT_VERSION = 1;
				DYLIB_INSTALL_NAME_BASE = "@rpath";
				ENABLE_BITCODE = NO;
				ENABLE_USER_SCRIPT_SANDBOXING = YES;
				FRAMEWORK_SEARCH_PATHS = (
					"$(inherited)",
					"$(BUILD_PRODUCTS_DIR)/Starscream",
				);
				INFOPLIST_FILE = "$(SRCROOT)/TelnyxRTC/Info.plist";
				INSTALL_PATH = "$(LOCAL_LIBRARY_DIR)/Frameworks";
				IPHONEOS_DEPLOYMENT_TARGET = 12.0;
				LD_RUNPATH_SEARCH_PATHS = (
					"$(inherited)",
					"@executable_path/Frameworks",
					"@loader_path/Frameworks",
					"$(BUILT_PRODUCTS_DIR)/Starscream",
				);
				MARKETING_VERSION = 1.1.0;
				PRODUCT_BUNDLE_IDENTIFIER = com.telnyx.WebRTCSDK;
				PRODUCT_NAME = "$(TARGET_NAME:c99extidentifier)";
				PROVISIONING_PROFILE_SPECIFIER = "";
				SKIP_INSTALL = YES;
				SUPPORTS_MACCATALYST = NO;
				SWIFT_OPTIMIZATION_LEVEL = "-Onone";
				SWIFT_VERSION = 5.0;
				TARGETED_DEVICE_FAMILY = 1;
				VALIDATE_WORKSPACE = YES;
			};
			name = Debug;
		};
		B368BECA25EDDB610032AE52 /* Release */ = {
			isa = XCBuildConfiguration;
			baseConfigurationReference = 1CFC31024323243A78B6FF38 /* Pods-TelnyxRTC.release.xcconfig */;
			buildSettings = {
				CLANG_ENABLE_MODULES = YES;
				CODE_SIGN_IDENTITY = "Apple Development";
				CODE_SIGN_STYLE = Automatic;
				DEFINES_MODULE = YES;
				DEVELOPMENT_TEAM = "";
				DYLIB_COMPATIBILITY_VERSION = 1;
				DYLIB_CURRENT_VERSION = 1;
				DYLIB_INSTALL_NAME_BASE = "@rpath";
				ENABLE_BITCODE = NO;
				ENABLE_USER_SCRIPT_SANDBOXING = YES;
				FRAMEWORK_SEARCH_PATHS = "$(inherited)";
				INFOPLIST_FILE = "$(SRCROOT)/TelnyxRTC/Info.plist";
				INSTALL_PATH = "$(LOCAL_LIBRARY_DIR)/Frameworks";
				IPHONEOS_DEPLOYMENT_TARGET = 12.0;
				LD_RUNPATH_SEARCH_PATHS = (
					"$(inherited)",
					"@executable_path/Frameworks",
					"@loader_path/Frameworks",
				);
				MARKETING_VERSION = 1.1.0;
				PRODUCT_BUNDLE_IDENTIFIER = com.telnyx.WebRTCSDK;
				PRODUCT_NAME = "$(TARGET_NAME:c99extidentifier)";
				SKIP_INSTALL = YES;
				SUPPORTS_MACCATALYST = NO;
				SWIFT_VERSION = 5.0;
				TARGETED_DEVICE_FAMILY = 1;
				VALIDATE_WORKSPACE = YES;
			};
			name = Release;
		};
		B368BED925EDDBC90032AE52 /* Debug */ = {
			isa = XCBuildConfiguration;
			baseConfigurationReference = 1D92CD253B4D431ED088D4F4 /* Pods-TelnyxRTC-TelnyxRTCTests.debug.xcconfig */;
			buildSettings = {
				ALWAYS_EMBED_SWIFT_STANDARD_LIBRARIES = "$(inherited)";
				CODE_SIGN_IDENTITY = "Apple Development";
				CODE_SIGN_STYLE = Manual;
				DEVELOPMENT_TEAM = "";
				INFOPLIST_FILE = TelnyxRTCTests/Info.plist;
				LD_RUNPATH_SEARCH_PATHS = (
					"$(inherited)",
					"@executable_path/Frameworks",
					"@loader_path/Frameworks",
				);
				PRODUCT_BUNDLE_IDENTIFIER = com.telnyx.TelnyxRTCTests;
				PRODUCT_NAME = "$(TARGET_NAME)";
				PROVISIONING_PROFILE_SPECIFIER = "";
				SWIFT_VERSION = 5.0;
				TARGETED_DEVICE_FAMILY = "1,2";
			};
			name = Debug;
		};
		B368BEDA25EDDBC90032AE52 /* Release */ = {
			isa = XCBuildConfiguration;
			baseConfigurationReference = D09C105E22C21FB4385DF390 /* Pods-TelnyxRTC-TelnyxRTCTests.release.xcconfig */;
			buildSettings = {
				ALWAYS_EMBED_SWIFT_STANDARD_LIBRARIES = "$(inherited)";
				CODE_SIGN_IDENTITY = "Apple Development";
				CODE_SIGN_STYLE = Manual;
				DEVELOPMENT_TEAM = "";
				INFOPLIST_FILE = TelnyxRTCTests/Info.plist;
				LD_RUNPATH_SEARCH_PATHS = (
					"$(inherited)",
					"@executable_path/Frameworks",
					"@loader_path/Frameworks",
				);
				PRODUCT_BUNDLE_IDENTIFIER = com.telnyx.TelnyxRTCTests;
				PRODUCT_NAME = "$(TARGET_NAME)";
				PROVISIONING_PROFILE_SPECIFIER = "";
				SWIFT_VERSION = 5.0;
				TARGETED_DEVICE_FAMILY = "1,2";
			};
			name = Release;
		};
		B368BEFA25EDDD070032AE52 /* Debug */ = {
			isa = XCBuildConfiguration;
			baseConfigurationReference = EBB1BD87F40A6E9D177FCE23 /* Pods-TelnyxWebRTCDemo.debug.xcconfig */;
			buildSettings = {
				ASSETCATALOG_COMPILER_APPICON_NAME = AppIcon;
				ASSETCATALOG_COMPILER_GLOBAL_ACCENT_COLOR_NAME = AccentColor;
				CODE_SIGN_ENTITLEMENTS = TelnyxWebRTCDemo/TelnyxWebRTCDemo.entitlements;
				"CODE_SIGN_IDENTITY[sdk=iphoneos*]" = "iPhone Developer";
				CODE_SIGN_STYLE = Manual;
				CURRENT_PROJECT_VERSION = 1;
				DEVELOPMENT_TEAM = "";
				"DEVELOPMENT_TEAM[sdk=iphoneos*]" = YKUVNPU9FS;
				ENABLE_BITCODE = NO;
				INFOPLIST_FILE = TelnyxWebRTCDemo/Info.plist;
				IPHONEOS_DEPLOYMENT_TARGET = 15.6;
				LD_RUNPATH_SEARCH_PATHS = (
					"$(inherited)",
					"@executable_path/Frameworks",
				);
				MARKETING_VERSION = 1.1.0;
				PRODUCT_BUNDLE_IDENTIFIER = com.telnyx.webrtcapp;
				PRODUCT_NAME = "$(TARGET_NAME)";
				PROVISIONING_PROFILE_SPECIFIER = "";
				"PROVISIONING_PROFILE_SPECIFIER[sdk=iphoneos*]" = "ios-webrtcapp-uitests-profile";
				SWIFT_VERSION = 5.0;
				TARGETED_DEVICE_FAMILY = 1;
			};
			name = Debug;
		};
		B368BEFB25EDDD070032AE52 /* Release */ = {
			isa = XCBuildConfiguration;
			baseConfigurationReference = 18C24545BA76E74F9F55CBC0 /* Pods-TelnyxWebRTCDemo.release.xcconfig */;
			buildSettings = {
				ASSETCATALOG_COMPILER_APPICON_NAME = AppIcon;
				ASSETCATALOG_COMPILER_GLOBAL_ACCENT_COLOR_NAME = AccentColor;
				CODE_SIGN_ENTITLEMENTS = TelnyxWebRTCDemo/TelnyxWebRTCDemo.entitlements;
				"CODE_SIGN_IDENTITY[sdk=iphoneos*]" = "iPhone Developer";
				CODE_SIGN_STYLE = Manual;
				CURRENT_PROJECT_VERSION = 1;
				DEVELOPMENT_TEAM = "";
				"DEVELOPMENT_TEAM[sdk=iphoneos*]" = YKUVNPU9FS;
				ENABLE_BITCODE = NO;
				INFOPLIST_FILE = TelnyxWebRTCDemo/Info.plist;
				IPHONEOS_DEPLOYMENT_TARGET = 15.6;
				LD_RUNPATH_SEARCH_PATHS = (
					"$(inherited)",
					"@executable_path/Frameworks",
				);
				MARKETING_VERSION = 1.1.0;
				PRODUCT_BUNDLE_IDENTIFIER = com.telnyx.webrtcapp;
				PRODUCT_NAME = "$(TARGET_NAME)";
				PROVISIONING_PROFILE_SPECIFIER = "";
				"PROVISIONING_PROFILE_SPECIFIER[sdk=iphoneos*]" = "ios-webrtcapp-uitests-profile";
				SWIFT_VERSION = 5.0;
				TARGETED_DEVICE_FAMILY = 1;
			};
			name = Release;
		};
/* End XCBuildConfiguration section */

/* Begin XCConfigurationList section */
		B368BEBA25EDDB610032AE52 /* Build configuration list for PBXProject "TelnyxRTC" */ = {
			isa = XCConfigurationList;
			buildConfigurations = (
				B368BEC625EDDB610032AE52 /* Debug */,
				B368BEC725EDDB610032AE52 /* Release */,
			);
			defaultConfigurationIsVisible = 0;
			defaultConfigurationName = Release;
		};
		B368BEC825EDDB610032AE52 /* Build configuration list for PBXNativeTarget "TelnyxRTC" */ = {
			isa = XCConfigurationList;
			buildConfigurations = (
				B368BEC925EDDB610032AE52 /* Debug */,
				B368BECA25EDDB610032AE52 /* Release */,
			);
			defaultConfigurationIsVisible = 0;
			defaultConfigurationName = Release;
		};
		B368BEDB25EDDBC90032AE52 /* Build configuration list for PBXNativeTarget "TelnyxRTCTests" */ = {
			isa = XCConfigurationList;
			buildConfigurations = (
				B368BED925EDDBC90032AE52 /* Debug */,
				B368BEDA25EDDBC90032AE52 /* Release */,
			);
			defaultConfigurationIsVisible = 0;
			defaultConfigurationName = Release;
		};
		B368BEF925EDDD070032AE52 /* Build configuration list for PBXNativeTarget "TelnyxWebRTCDemo" */ = {
			isa = XCConfigurationList;
			buildConfigurations = (
				B368BEFA25EDDD070032AE52 /* Debug */,
				B368BEFB25EDDD070032AE52 /* Release */,
			);
			defaultConfigurationIsVisible = 0;
			defaultConfigurationName = Release;
		};
/* End XCConfigurationList section */
	};
	rootObject = B368BEB725EDDB610032AE52 /* Project object */;
}<|MERGE_RESOLUTION|>--- conflicted
+++ resolved
@@ -1057,8 +1057,6 @@
 /* End PBXVariantGroup section */
 
 /* Begin XCBuildConfiguration section */
-<<<<<<< HEAD
-=======
 		993CA9D02D530F6800872588 /* Debug */ = {
 			isa = XCBuildConfiguration;
 			buildSettings = {
@@ -1106,7 +1104,6 @@
 			};
 			name = Release;
 		};
->>>>>>> f222d0b5
 		B368BEC625EDDB610032AE52 /* Debug */ = {
 			isa = XCBuildConfiguration;
 			buildSettings = {
