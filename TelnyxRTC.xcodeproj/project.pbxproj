--- conflicted
+++ resolved
@@ -410,12 +410,9 @@
 		995BF7142CE7EB0B00454076 /* Models */ = {
 			isa = PBXGroup;
 			children = (
-<<<<<<< HEAD
+				3BA535E42DFB94A6005AF0F4 /* PreCallDiagnosis.swift */,
 				3B7D29A62DF1D5100094EB90 /* CallHistoryManager.swift */,
 				3B7D29A42DF1CEA00094EB90 /* CallDirection.swift */,
-=======
-				3BA535E42DFB94A6005AF0F4 /* PreCallDiagnosis.swift */,
->>>>>>> 2bb5fc56
 				995BF7152CE7EB2200454076 /* SipUserCredential.swift */,
 				3B7D29932DF1C2980094EB90 /* AppModel.xcdatamodeld */,
 				3B7D299E2DF1C6F70094EB90 /* CallHistoryDatabase.swift */,
@@ -542,13 +539,10 @@
 		B309D1FB25F028F100A2AADF /* Views */ = {
 			isa = PBXGroup;
 			children = (
-<<<<<<< HEAD
-				3B7D29A82DF1E2080094EB90 /* CallHistoryBottomSheet.swift */,
-=======
 				3BE7C7622E04292300FF74A1 /* RegionMenuView.swift */,
 				3BE7C7602E0421EB00FF74A1 /* OverflowMenuView.swift */,
 				3BA535E62DFB9BE3005AF0F4 /* PreCallDiagnosisBottomSheet.swift */,
->>>>>>> 2bb5fc56
+				3B7D29A82DF1E2080094EB90 /* CallHistoryBottomSheet.swift */,
 				3BE84BA72D9C944A00CA1B70 /* DestinationToggle.swift */,
 				99FF7B0F2D4BC4F700DB1408 /* DTMFKeyboardView.swift */,
 				99ADA9A92D487AC4000C956A /* CallView.swift */,
@@ -1162,11 +1156,8 @@
 				B3B8F53726E7D4EF0007B583 /* AppDelegateTelnyxVoIPExtension.swift in Sources */,
 				9986703E2D3EC7A3001E1D01 /* View+Extensions.swift in Sources */,
 				9986703A2D3E9DCE001E1D01 /* SipInputCredentialsView.swift in Sources */,
-<<<<<<< HEAD
+				3BE7C7632E04292300FF74A1 /* RegionMenuView.swift in Sources */,
 				3B7D29A92DF1E2080094EB90 /* CallHistoryBottomSheet.swift in Sources */,
-=======
-				3BE7C7632E04292300FF74A1 /* RegionMenuView.swift in Sources */,
->>>>>>> 2bb5fc56
 				99FF7B102D4BC4F700DB1408 /* DTMFKeyboardView.swift in Sources */,
 				991A6D442D3A96C100B29785 /* SplashScreen.swift in Sources */,
 				99ADA9A82D4878FA000C956A /* ProfileView.swift in Sources */,
