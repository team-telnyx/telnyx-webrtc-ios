--- conflicted
+++ resolved
@@ -18,11 +18,8 @@
 		3BABEA392D5F595A00B7C79C /* NetworkMonitor.swift in Sources */ = {isa = PBXBuildFile; fileRef = 3BABEA382D5F595A00B7C79C /* NetworkMonitor.swift */; };
 		3BC03B4E2CC25F5F00FD2B29 /* Reachability.framework in Frameworks */ = {isa = PBXBuildFile; fileRef = 3B0F56CC2C7F1CCA0011A48A /* Reachability.framework */; };
 		3BF1D5842BEB7B8F0097453F /* TelnyxRTC.podspec in Resources */ = {isa = PBXBuildFile; fileRef = 3BF1D5832BEB7B8F0097453F /* TelnyxRTC.podspec */; };
-<<<<<<< HEAD
-=======
 		98D6A87945BC2C6B8FD9F82F /* Pods_TelnyxRTC.framework in Frameworks */ = {isa = PBXBuildFile; fileRef = 8AD238984CA3603D836D3974 /* Pods_TelnyxRTC.framework */; };
 		63028CD9806A4EA4826C7D52 /* Pods_TelnyxWebRTCDemo.framework in Frameworks */ = {isa = PBXBuildFile; fileRef = B2941A8F2124E97E56648C87 /* Pods_TelnyxWebRTCDemo.framework */; };
->>>>>>> dda765ec
 		9911247E2CF50092000C23BA /* Dictionary+Extensions.swift in Sources */ = {isa = PBXBuildFile; fileRef = 9911247D2CF50088000C23BA /* Dictionary+Extensions.swift */; };
 		991A6D442D3A96C100B29785 /* SplashScreen.swift in Sources */ = {isa = PBXBuildFile; fileRef = 991A6D432D3A96C100B29785 /* SplashScreen.swift */; };
 		991A6D492D3AB36E00B29785 /* SipCredentialsView.swift in Sources */ = {isa = PBXBuildFile; fileRef = 991A6D482D3AB36E00B29785 /* SipCredentialsView.swift */; };
@@ -67,21 +64,18 @@
 		99B6E0012CF547680010CA96 /* DebugReportDataMessage.swift in Sources */ = {isa = PBXBuildFile; fileRef = 99B6E0002CF547680010CA96 /* DebugReportDataMessage.swift */; };
 		99CC5BAC2CF804A500EF43DC /* WebRTCStatsReporter.swift in Sources */ = {isa = PBXBuildFile; fileRef = 99CC5BAB2CF804A200EF43DC /* WebRTCStatsReporter.swift */; };
 		99CC5BAE2CF80D3A00EF43DC /* WebRTCEventHandler.swift in Sources */ = {isa = PBXBuildFile; fileRef = 99CC5BAD2CF80D3400EF43DC /* WebRTCEventHandler.swift */; };
-<<<<<<< HEAD
 		99FF147A2D5E86F1009ED956 /* GoogleService-Info.plist in Resources */ = {isa = PBXBuildFile; fileRef = 99FF14792D5E86F1009ED956 /* GoogleService-Info.plist */; };
 		99FF147F2D5E9826009ED956 /* TelnyxRTC.framework in Frameworks */ = {isa = PBXBuildFile; fileRef = B368BEC025EDDB610032AE52 /* TelnyxRTC.framework */; };
 		99FF7B102D4BC4F700DB1408 /* DTMFKeyboardView.swift in Sources */ = {isa = PBXBuildFile; fileRef = 99FF7B0F2D4BC4F700DB1408 /* DTMFKeyboardView.swift */; };
 		99FF7B122D4BC71800DB1408 /* DTMFKeyboardViewModel.swift in Sources */ = {isa = PBXBuildFile; fileRef = 99FF7B112D4BC71800DB1408 /* DTMFKeyboardViewModel.swift */; };
 		A1F43F9F1E891397DBF3A507 /* Pods_TelnyxRTC_TelnyxRTCTests.framework in Frameworks */ = {isa = PBXBuildFile; fileRef = 5E3015274A587C3B52174115 /* Pods_TelnyxRTC_TelnyxRTCTests.framework */; };
 		A860D0169A64CBFE5E55ED39 /* Pods_TelnyxWebRTCDemo.framework in Frameworks */ = {isa = PBXBuildFile; fileRef = D2F9DC1C96BFB200F1AD7D62 /* Pods_TelnyxWebRTCDemo.framework */; };
-=======
 		99D498D32D565D1F00A7B38F /* TelnyxWebRTCDemoUITests.swift in Sources */ = {isa = PBXBuildFile; fileRef = 99D498D12D565D1F00A7B38F /* TelnyxWebRTCDemoUITests.swift */; };
 		99D498D52D567A2C00A7B38F /* TestConstants.swift in Sources */ = {isa = PBXBuildFile; fileRef = 99D498D42D567A2C00A7B38F /* TestConstants.swift */; };
 		99D717742D6E195100471D44 /* TxLogger.swift in Sources */ = {isa = PBXBuildFile; fileRef = 99D717732D6E195100471D44 /* TxLogger.swift */; };
 		99D717762D6E229800471D44 /* TelnyxRTCLoggerTests.swift in Sources */ = {isa = PBXBuildFile; fileRef = 99D717752D6E229000471D44 /* TelnyxRTCLoggerTests.swift */; };
 		99FF7B102D4BC4F700DB1408 /* DTMFKeyboardView.swift in Sources */ = {isa = PBXBuildFile; fileRef = 99FF7B0F2D4BC4F700DB1408 /* DTMFKeyboardView.swift */; };
 		99FF7B122D4BC71800DB1408 /* DTMFKeyboardViewModel.swift in Sources */ = {isa = PBXBuildFile; fileRef = 99FF7B112D4BC71800DB1408 /* DTMFKeyboardViewModel.swift */; };
->>>>>>> dda765ec
 		B309D13D25EF119E00A2AADF /* Starscream.framework in Frameworks */ = {isa = PBXBuildFile; fileRef = B309D11125EF107F00A2AADF /* Starscream.framework */; };
 		B309D1D625F020B300A2AADF /* Message.swift in Sources */ = {isa = PBXBuildFile; fileRef = B309D1D525F020B300A2AADF /* Message.swift */; };
 		B309D1DB25F020D400A2AADF /* Method.swift in Sources */ = {isa = PBXBuildFile; fileRef = B309D1DA25F020D400A2AADF /* Method.swift */; };
@@ -128,12 +122,8 @@
 		B3E1029A25F2C16500227DCE /* ModifyMessage.swift in Sources */ = {isa = PBXBuildFile; fileRef = B3E1029925F2C16500227DCE /* ModifyMessage.swift */; };
 		B3E1033225F7F94900227DCE /* incoming_call.mp3 in Resources */ = {isa = PBXBuildFile; fileRef = B3E1033025F7F94900227DCE /* incoming_call.mp3 */; };
 		B3E1033325F7F94900227DCE /* ringback_tone.mp3 in Resources */ = {isa = PBXBuildFile; fileRef = B3E1033125F7F94900227DCE /* ringback_tone.mp3 */; };
-<<<<<<< HEAD
-		DB14131F1F98FBC74D6147B8 /* Pods_TelnyxRTC.framework in Frameworks */ = {isa = PBXBuildFile; fileRef = 3647376C21AC82EFA09E08F0 /* Pods_TelnyxRTC.framework */; };
-=======
 		D36577E6C4E4B6C4A15E1927 /* Pods_TelnyxRTC_TelnyxRTCTests.framework in Frameworks */ = {isa = PBXBuildFile; fileRef = A196D366150B48F1D85648D7 /* Pods_TelnyxRTC_TelnyxRTCTests.framework */; };
 		E0F09AB566D1D0A61E92ECF0 /* Pods_TelnyxRTC.framework in Frameworks */ = {isa = PBXBuildFile; fileRef = 08086A95BA69B780D49521A5 /* Pods_TelnyxRTC.framework */; };
->>>>>>> dda765ec
 /* End PBXBuildFile section */
 
 /* Begin PBXContainerItemProxy section */
@@ -177,16 +167,10 @@
 /* End PBXCopyFilesBuildPhase section */
 
 /* Begin PBXFileReference section */
-<<<<<<< HEAD
 		18C24545BA76E74F9F55CBC0 /* Pods-TelnyxWebRTCDemo.release.xcconfig */ = {isa = PBXFileReference; includeInIndex = 1; lastKnownFileType = text.xcconfig; name = "Pods-TelnyxWebRTCDemo.release.xcconfig"; path = "Target Support Files/Pods-TelnyxWebRTCDemo/Pods-TelnyxWebRTCDemo.release.xcconfig"; sourceTree = "<group>"; };
 		1CFC31024323243A78B6FF38 /* Pods-TelnyxRTC.release.xcconfig */ = {isa = PBXFileReference; includeInIndex = 1; lastKnownFileType = text.xcconfig; name = "Pods-TelnyxRTC.release.xcconfig"; path = "Target Support Files/Pods-TelnyxRTC/Pods-TelnyxRTC.release.xcconfig"; sourceTree = "<group>"; };
 		1D92CD253B4D431ED088D4F4 /* Pods-TelnyxRTC-TelnyxRTCTests.debug.xcconfig */ = {isa = PBXFileReference; includeInIndex = 1; lastKnownFileType = text.xcconfig; name = "Pods-TelnyxRTC-TelnyxRTCTests.debug.xcconfig"; path = "Target Support Files/Pods-TelnyxRTC-TelnyxRTCTests/Pods-TelnyxRTC-TelnyxRTCTests.debug.xcconfig"; sourceTree = "<group>"; };
 		3647376C21AC82EFA09E08F0 /* Pods_TelnyxRTC.framework */ = {isa = PBXFileReference; explicitFileType = wrapper.framework; includeInIndex = 0; path = Pods_TelnyxRTC.framework; sourceTree = BUILT_PRODUCTS_DIR; };
-=======
-		0412E032CA694A81DDF28D43 /* Pods-TelnyxWebRTCDemo.release.xcconfig */ = {isa = PBXFileReference; includeInIndex = 1; lastKnownFileType = text.xcconfig; name = "Pods-TelnyxWebRTCDemo.release.xcconfig"; path = "Target Support Files/Pods-TelnyxWebRTCDemo/Pods-TelnyxWebRTCDemo.release.xcconfig"; sourceTree = "<group>"; };
-		08086A95BA69B780D49521A5 /* Pods_TelnyxRTC.framework */ = {isa = PBXFileReference; explicitFileType = wrapper.framework; includeInIndex = 0; path = Pods_TelnyxRTC.framework; sourceTree = BUILT_PRODUCTS_DIR; };
-		08E720766DAE6F1986692C70 /* Pods-TelnyxRTC-TelnyxRTCTests.debug.xcconfig */ = {isa = PBXFileReference; includeInIndex = 1; lastKnownFileType = text.xcconfig; name = "Pods-TelnyxRTC-TelnyxRTCTests.debug.xcconfig"; path = "Target Support Files/Pods-TelnyxRTC-TelnyxRTCTests/Pods-TelnyxRTC-TelnyxRTCTests.debug.xcconfig"; sourceTree = "<group>"; };
->>>>>>> dda765ec
 		3B0F56CA2C7F15830011A48A /* StatsMessage.swift */ = {isa = PBXFileReference; fileEncoding = 4; lastKnownFileType = sourcecode.swift; path = StatsMessage.swift; sourceTree = "<group>"; };
 		3B0F56CC2C7F1CCA0011A48A /* Reachability.framework */ = {isa = PBXFileReference; explicitFileType = wrapper.framework; path = Reachability.framework; sourceTree = BUILT_PRODUCTS_DIR; };
 		3B1BE6F62AA9A467000B7962 /* TxPushIPConfig.swift */ = {isa = PBXFileReference; lastKnownFileType = sourcecode.swift; path = TxPushIPConfig.swift; sourceTree = "<group>"; };
@@ -198,12 +182,9 @@
 		3B91C0F42BE3A44600A03067 /* PrivacyInfo.xcprivacy */ = {isa = PBXFileReference; lastKnownFileType = text.xml; path = PrivacyInfo.xcprivacy; sourceTree = "<group>"; };
 		3BABEA382D5F595A00B7C79C /* NetworkMonitor.swift */ = {isa = PBXFileReference; lastKnownFileType = sourcecode.swift; path = NetworkMonitor.swift; sourceTree = "<group>"; };
 		3BF1D5832BEB7B8F0097453F /* TelnyxRTC.podspec */ = {isa = PBXFileReference; fileEncoding = 4; lastKnownFileType = text; path = TelnyxRTC.podspec; sourceTree = "<group>"; };
-<<<<<<< HEAD
 		5E3015274A587C3B52174115 /* Pods_TelnyxRTC_TelnyxRTCTests.framework */ = {isa = PBXFileReference; explicitFileType = wrapper.framework; includeInIndex = 0; path = Pods_TelnyxRTC_TelnyxRTCTests.framework; sourceTree = BUILT_PRODUCTS_DIR; };
-=======
 		60D5AAB469510550FCDD6855 /* Pods-TelnyxRTC.debug.xcconfig */ = {isa = PBXFileReference; includeInIndex = 1; lastKnownFileType = text.xcconfig; name = "Pods-TelnyxRTC.debug.xcconfig"; path = "Target Support Files/Pods-TelnyxRTC/Pods-TelnyxRTC.debug.xcconfig"; sourceTree = "<group>"; };
 		92303460A97DE6C4935464E7 /* Pods-TelnyxWebRTCDemo.debug.xcconfig */ = {isa = PBXFileReference; includeInIndex = 1; lastKnownFileType = text.xcconfig; name = "Pods-TelnyxWebRTCDemo.debug.xcconfig"; path = "Target Support Files/Pods-TelnyxWebRTCDemo/Pods-TelnyxWebRTCDemo.debug.xcconfig"; sourceTree = "<group>"; };
->>>>>>> dda765ec
 		9911247D2CF50088000C23BA /* Dictionary+Extensions.swift */ = {isa = PBXFileReference; lastKnownFileType = sourcecode.swift; path = "Dictionary+Extensions.swift"; sourceTree = "<group>"; };
 		991A6D432D3A96C100B29785 /* SplashScreen.swift */ = {isa = PBXFileReference; lastKnownFileType = sourcecode.swift; path = SplashScreen.swift; sourceTree = "<group>"; };
 		991A6D462D3AB36E00B29785 /* SipCredentialHeader.swift */ = {isa = PBXFileReference; lastKnownFileType = sourcecode.swift; path = SipCredentialHeader.swift; sourceTree = "<group>"; };
@@ -250,12 +231,10 @@
 		99CC5BAD2CF80D3400EF43DC /* WebRTCEventHandler.swift */ = {isa = PBXFileReference; lastKnownFileType = sourcecode.swift; path = WebRTCEventHandler.swift; sourceTree = "<group>"; };
 		99D498D12D565D1F00A7B38F /* TelnyxWebRTCDemoUITests.swift */ = {isa = PBXFileReference; lastKnownFileType = sourcecode.swift; path = TelnyxWebRTCDemoUITests.swift; sourceTree = "<group>"; };
 		99D498D42D567A2C00A7B38F /* TestConstants.swift */ = {isa = PBXFileReference; lastKnownFileType = sourcecode.swift; path = TestConstants.swift; sourceTree = "<group>"; };
-<<<<<<< HEAD
 		99FF14792D5E86F1009ED956 /* GoogleService-Info.plist */ = {isa = PBXFileReference; lastKnownFileType = text.plist.xml; path = "GoogleService-Info.plist"; sourceTree = "<group>"; };
 		99FF7B0F2D4BC4F700DB1408 /* DTMFKeyboardView.swift */ = {isa = PBXFileReference; lastKnownFileType = sourcecode.swift; path = DTMFKeyboardView.swift; sourceTree = "<group>"; };
 		99FF7B112D4BC71800DB1408 /* DTMFKeyboardViewModel.swift */ = {isa = PBXFileReference; lastKnownFileType = sourcecode.swift; path = DTMFKeyboardViewModel.swift; sourceTree = "<group>"; };
 		A24F2874470BB011C35329BF /* Pods-TelnyxRTC.debug.xcconfig */ = {isa = PBXFileReference; includeInIndex = 1; lastKnownFileType = text.xcconfig; name = "Pods-TelnyxRTC.debug.xcconfig"; path = "Target Support Files/Pods-TelnyxRTC/Pods-TelnyxRTC.debug.xcconfig"; sourceTree = "<group>"; };
-=======
 		99D717732D6E195100471D44 /* TxLogger.swift */ = {isa = PBXFileReference; lastKnownFileType = sourcecode.swift; path = TxLogger.swift; sourceTree = "<group>"; };
 		99D717752D6E229000471D44 /* TelnyxRTCLoggerTests.swift */ = {isa = PBXFileReference; lastKnownFileType = sourcecode.swift; path = TelnyxRTCLoggerTests.swift; sourceTree = "<group>"; };
 		99F6C45ABCBE0043BFC0506D /* Pods-TelnyxWebRTCDemo.release.xcconfig */ = {isa = PBXFileReference; includeInIndex = 1; lastKnownFileType = text.xcconfig; name = "Pods-TelnyxWebRTCDemo.release.xcconfig"; path = "Target Support Files/Pods-TelnyxWebRTCDemo/Pods-TelnyxWebRTCDemo.release.xcconfig"; sourceTree = "<group>"; };
@@ -264,7 +243,6 @@
 		A196D366150B48F1D85648D7 /* Pods_TelnyxRTC_TelnyxRTCTests.framework */ = {isa = PBXFileReference; explicitFileType = wrapper.framework; includeInIndex = 0; path = Pods_TelnyxRTC_TelnyxRTCTests.framework; sourceTree = BUILT_PRODUCTS_DIR; };
 		B1531BA4138248C06B648297 /* Pods-TelnyxRTC-TelnyxRTCTests.release.xcconfig */ = {isa = PBXFileReference; includeInIndex = 1; lastKnownFileType = text.xcconfig; name = "Pods-TelnyxRTC-TelnyxRTCTests.release.xcconfig"; path = "Target Support Files/Pods-TelnyxRTC-TelnyxRTCTests/Pods-TelnyxRTC-TelnyxRTCTests.release.xcconfig"; sourceTree = "<group>"; };
 		B2941A8F2124E97E56648C87 /* Pods_TelnyxWebRTCDemo.framework */ = {isa = PBXFileReference; explicitFileType = wrapper.framework; includeInIndex = 0; path = Pods_TelnyxWebRTCDemo.framework; sourceTree = BUILT_PRODUCTS_DIR; };
->>>>>>> dda765ec
 		B309D11125EF107F00A2AADF /* Starscream.framework */ = {isa = PBXFileReference; explicitFileType = wrapper.framework; path = Starscream.framework; sourceTree = BUILT_PRODUCTS_DIR; };
 		B309D1D525F020B300A2AADF /* Message.swift */ = {isa = PBXFileReference; lastKnownFileType = sourcecode.swift; path = Message.swift; sourceTree = "<group>"; };
 		B309D1DA25F020D400A2AADF /* Method.swift */ = {isa = PBXFileReference; lastKnownFileType = sourcecode.swift; path = Method.swift; sourceTree = "<group>"; };
@@ -317,13 +295,10 @@
 		B3E1029925F2C16500227DCE /* ModifyMessage.swift */ = {isa = PBXFileReference; lastKnownFileType = sourcecode.swift; path = ModifyMessage.swift; sourceTree = "<group>"; };
 		B3E1033025F7F94900227DCE /* incoming_call.mp3 */ = {isa = PBXFileReference; lastKnownFileType = audio.mp3; path = incoming_call.mp3; sourceTree = "<group>"; };
 		B3E1033125F7F94900227DCE /* ringback_tone.mp3 */ = {isa = PBXFileReference; lastKnownFileType = audio.mp3; path = ringback_tone.mp3; sourceTree = "<group>"; };
-<<<<<<< HEAD
 		D09C105E22C21FB4385DF390 /* Pods-TelnyxRTC-TelnyxRTCTests.release.xcconfig */ = {isa = PBXFileReference; includeInIndex = 1; lastKnownFileType = text.xcconfig; name = "Pods-TelnyxRTC-TelnyxRTCTests.release.xcconfig"; path = "Target Support Files/Pods-TelnyxRTC-TelnyxRTCTests/Pods-TelnyxRTC-TelnyxRTCTests.release.xcconfig"; sourceTree = "<group>"; };
 		D2F9DC1C96BFB200F1AD7D62 /* Pods_TelnyxWebRTCDemo.framework */ = {isa = PBXFileReference; explicitFileType = wrapper.framework; includeInIndex = 0; path = Pods_TelnyxWebRTCDemo.framework; sourceTree = BUILT_PRODUCTS_DIR; };
 		EBB1BD87F40A6E9D177FCE23 /* Pods-TelnyxWebRTCDemo.debug.xcconfig */ = {isa = PBXFileReference; includeInIndex = 1; lastKnownFileType = text.xcconfig; name = "Pods-TelnyxWebRTCDemo.debug.xcconfig"; path = "Target Support Files/Pods-TelnyxWebRTCDemo/Pods-TelnyxWebRTCDemo.debug.xcconfig"; sourceTree = "<group>"; };
-=======
 		E43EE6E632C375035F6905C8 /* Pods-TelnyxRTC.release.xcconfig */ = {isa = PBXFileReference; includeInIndex = 1; lastKnownFileType = text.xcconfig; name = "Pods-TelnyxRTC.release.xcconfig"; path = "Target Support Files/Pods-TelnyxRTC/Pods-TelnyxRTC.release.xcconfig"; sourceTree = "<group>"; };
->>>>>>> dda765ec
 /* End PBXFileReference section */
 
 /* Begin PBXFrameworksBuildPhase section */
@@ -332,11 +307,7 @@
 			buildActionMask = 2147483647;
 			files = (
 				B309D13D25EF119E00A2AADF /* Starscream.framework in Frameworks */,
-<<<<<<< HEAD
-				DB14131F1F98FBC74D6147B8 /* Pods_TelnyxRTC.framework in Frameworks */,
-=======
 				E0F09AB566D1D0A61E92ECF0 /* Pods_TelnyxRTC.framework in Frameworks */,
->>>>>>> dda765ec
 			);
 			runOnlyForDeploymentPostprocessing = 0;
 		};
@@ -345,11 +316,7 @@
 			buildActionMask = 2147483647;
 			files = (
 				B368BED625EDDBC90032AE52 /* TelnyxRTC.framework in Frameworks */,
-<<<<<<< HEAD
-				A1F43F9F1E891397DBF3A507 /* Pods_TelnyxRTC_TelnyxRTCTests.framework in Frameworks */,
-=======
 				D36577E6C4E4B6C4A15E1927 /* Pods_TelnyxRTC_TelnyxRTCTests.framework in Frameworks */,
->>>>>>> dda765ec
 			);
 			runOnlyForDeploymentPostprocessing = 0;
 		};
@@ -359,11 +326,7 @@
 			files = (
 				99FF147F2D5E9826009ED956 /* TelnyxRTC.framework in Frameworks */,
 				3BC03B4E2CC25F5F00FD2B29 /* Reachability.framework in Frameworks */,
-<<<<<<< HEAD
-				A860D0169A64CBFE5E55ED39 /* Pods_TelnyxWebRTCDemo.framework in Frameworks */,
-=======
 				63028CD9806A4EA4826C7D52 /* Pods_TelnyxWebRTCDemo.framework in Frameworks */,
->>>>>>> dda765ec
 			);
 			runOnlyForDeploymentPostprocessing = 0;
 		};
@@ -373,21 +336,12 @@
 		8AB3A6A2ADA6A9FAC6C77491 /* Pods */ = {
 			isa = PBXGroup;
 			children = (
-<<<<<<< HEAD
-				A24F2874470BB011C35329BF /* Pods-TelnyxRTC.debug.xcconfig */,
-				1CFC31024323243A78B6FF38 /* Pods-TelnyxRTC.release.xcconfig */,
-				1D92CD253B4D431ED088D4F4 /* Pods-TelnyxRTC-TelnyxRTCTests.debug.xcconfig */,
-				D09C105E22C21FB4385DF390 /* Pods-TelnyxRTC-TelnyxRTCTests.release.xcconfig */,
-				EBB1BD87F40A6E9D177FCE23 /* Pods-TelnyxWebRTCDemo.debug.xcconfig */,
-				18C24545BA76E74F9F55CBC0 /* Pods-TelnyxWebRTCDemo.release.xcconfig */,
-=======
 				60D5AAB469510550FCDD6855 /* Pods-TelnyxRTC.debug.xcconfig */,
 				E43EE6E632C375035F6905C8 /* Pods-TelnyxRTC.release.xcconfig */,
 				08E720766DAE6F1986692C70 /* Pods-TelnyxRTC-TelnyxRTCTests.debug.xcconfig */,
 				B1531BA4138248C06B648297 /* Pods-TelnyxRTC-TelnyxRTCTests.release.xcconfig */,
 				92303460A97DE6C4935464E7 /* Pods-TelnyxWebRTCDemo.debug.xcconfig */,
 				0412E032CA694A81DDF28D43 /* Pods-TelnyxWebRTCDemo.release.xcconfig */,
->>>>>>> dda765ec
 			);
 			path = Pods;
 			sourceTree = "<group>";
@@ -733,15 +687,9 @@
 			children = (
 				3B0F56CC2C7F1CCA0011A48A /* Reachability.framework */,
 				B309D11125EF107F00A2AADF /* Starscream.framework */,
-<<<<<<< HEAD
-				3647376C21AC82EFA09E08F0 /* Pods_TelnyxRTC.framework */,
-				5E3015274A587C3B52174115 /* Pods_TelnyxRTC_TelnyxRTCTests.framework */,
-				D2F9DC1C96BFB200F1AD7D62 /* Pods_TelnyxWebRTCDemo.framework */,
-=======
 				08086A95BA69B780D49521A5 /* Pods_TelnyxRTC.framework */,
 				A196D366150B48F1D85648D7 /* Pods_TelnyxRTC_TelnyxRTCTests.framework */,
 				B2941A8F2124E97E56648C87 /* Pods_TelnyxWebRTCDemo.framework */,
->>>>>>> dda765ec
 			);
 			name = Frameworks;
 			sourceTree = "<group>";
@@ -764,11 +712,7 @@
 			isa = PBXNativeTarget;
 			buildConfigurationList = B368BEC825EDDB610032AE52 /* Build configuration list for PBXNativeTarget "TelnyxRTC" */;
 			buildPhases = (
-<<<<<<< HEAD
-				0E74AAF7252C5243AFF58E5B /* [CP] Check Pods Manifest.lock */,
-=======
 				4F9F1DFA2D83E2A79F3977D6 /* [CP] Check Pods Manifest.lock */,
->>>>>>> dda765ec
 				B368BEBB25EDDB610032AE52 /* Headers */,
 				B368BEBC25EDDB610032AE52 /* Sources */,
 				B368BEBD25EDDB610032AE52 /* Frameworks */,
@@ -788,19 +732,11 @@
 			isa = PBXNativeTarget;
 			buildConfigurationList = B368BEDB25EDDBC90032AE52 /* Build configuration list for PBXNativeTarget "TelnyxRTCTests" */;
 			buildPhases = (
-<<<<<<< HEAD
-				46A5B2DBA55D11682FB5261C /* [CP] Check Pods Manifest.lock */,
-				B368BECD25EDDBC90032AE52 /* Sources */,
-				B368BECE25EDDBC90032AE52 /* Frameworks */,
-				B368BECF25EDDBC90032AE52 /* Resources */,
-				232840F4D05A8A5C93CB5642 /* [CP] Embed Pods Frameworks */,
-=======
 				DF1CD2146B18392B85C755A4 /* [CP] Check Pods Manifest.lock */,
 				B368BECD25EDDBC90032AE52 /* Sources */,
 				B368BECE25EDDBC90032AE52 /* Frameworks */,
 				B368BECF25EDDBC90032AE52 /* Resources */,
 				7EE01E7A3CA37812674AAB8A /* [CP] Embed Pods Frameworks */,
->>>>>>> dda765ec
 			);
 			buildRules = (
 			);
@@ -816,20 +752,12 @@
 			isa = PBXNativeTarget;
 			buildConfigurationList = B368BEF925EDDD070032AE52 /* Build configuration list for PBXNativeTarget "TelnyxWebRTCDemo" */;
 			buildPhases = (
-<<<<<<< HEAD
-				A6441F2E749FB1CF0F83230B /* [CP] Check Pods Manifest.lock */,
-				B368BEE425EDDD060032AE52 /* Sources */,
-				B368BEE525EDDD060032AE52 /* Frameworks */,
-				B368BEE625EDDD060032AE52 /* Resources */,
-				4DFBC9B596B116B4869325BA /* [CP] Embed Pods Frameworks */,
-=======
 				3D7EBEEB07BC48C8A0AA6CA9 /* [CP] Check Pods Manifest.lock */,
 				B368BEE425EDDD060032AE52 /* Sources */,
 				B368BEE525EDDD060032AE52 /* Frameworks */,
 				B368BEE625EDDD060032AE52 /* Resources */,
 				3BFAFC862D6E04B3002C2536 /* Embed Frameworks */,
 				D9C66B233ED19C98EEE12769 /* [CP] Embed Pods Frameworks */,
->>>>>>> dda765ec
 			);
 			buildRules = (
 			);
@@ -917,11 +845,7 @@
 /* End PBXResourcesBuildPhase section */
 
 /* Begin PBXShellScriptBuildPhase section */
-<<<<<<< HEAD
-		0E74AAF7252C5243AFF58E5B /* [CP] Check Pods Manifest.lock */ = {
-=======
 		3D7EBEEB07BC48C8A0AA6CA9 /* [CP] Check Pods Manifest.lock */ = {
->>>>>>> dda765ec
 			isa = PBXShellScriptBuildPhase;
 			buildActionMask = 2147483647;
 			files = (
@@ -936,22 +860,14 @@
 			outputFileListPaths = (
 			);
 			outputPaths = (
-<<<<<<< HEAD
-				"$(DERIVED_FILE_DIR)/Pods-TelnyxRTC-checkManifestLockResult.txt",
-=======
 				"$(DERIVED_FILE_DIR)/Pods-TelnyxWebRTCDemo-checkManifestLockResult.txt",
->>>>>>> dda765ec
 			);
 			runOnlyForDeploymentPostprocessing = 0;
 			shellPath = /bin/sh;
 			shellScript = "diff \"${PODS_PODFILE_DIR_PATH}/Podfile.lock\" \"${PODS_ROOT}/Manifest.lock\" > /dev/null\nif [ $? != 0 ] ; then\n    # print error to STDERR\n    echo \"error: The sandbox is not in sync with the Podfile.lock. Run 'pod install' or update your CocoaPods installation.\" >&2\n    exit 1\nfi\n# This output is used by Xcode 'outputs' to avoid re-running this script phase.\necho \"SUCCESS\" > \"${SCRIPT_OUTPUT_FILE_0}\"\n";
 			showEnvVarsInLog = 0;
 		};
-<<<<<<< HEAD
-		232840F4D05A8A5C93CB5642 /* [CP] Embed Pods Frameworks */ = {
-=======
 		4F9F1DFA2D83E2A79F3977D6 /* [CP] Check Pods Manifest.lock */ = {
->>>>>>> dda765ec
 			isa = PBXShellScriptBuildPhase;
 			buildActionMask = 2147483647;
 			files = (
@@ -973,11 +889,7 @@
 			shellScript = "diff \"${PODS_PODFILE_DIR_PATH}/Podfile.lock\" \"${PODS_ROOT}/Manifest.lock\" > /dev/null\nif [ $? != 0 ] ; then\n    # print error to STDERR\n    echo \"error: The sandbox is not in sync with the Podfile.lock. Run 'pod install' or update your CocoaPods installation.\" >&2\n    exit 1\nfi\n# This output is used by Xcode 'outputs' to avoid re-running this script phase.\necho \"SUCCESS\" > \"${SCRIPT_OUTPUT_FILE_0}\"\n";
 			showEnvVarsInLog = 0;
 		};
-<<<<<<< HEAD
-		46A5B2DBA55D11682FB5261C /* [CP] Check Pods Manifest.lock */ = {
-=======
 		7EE01E7A3CA37812674AAB8A /* [CP] Embed Pods Frameworks */ = {
->>>>>>> dda765ec
 			isa = PBXShellScriptBuildPhase;
 			buildActionMask = 2147483647;
 			files = (
@@ -987,24 +899,14 @@
 			);
 			name = "[CP] Embed Pods Frameworks";
 			outputFileListPaths = (
-<<<<<<< HEAD
-			);
-			outputPaths = (
-				"$(DERIVED_FILE_DIR)/Pods-TelnyxRTC-TelnyxRTCTests-checkManifestLockResult.txt",
-=======
 				"${PODS_ROOT}/Target Support Files/Pods-TelnyxRTC-TelnyxRTCTests/Pods-TelnyxRTC-TelnyxRTCTests-frameworks-${CONFIGURATION}-output-files.xcfilelist",
->>>>>>> dda765ec
 			);
 			runOnlyForDeploymentPostprocessing = 0;
 			shellPath = /bin/sh;
 			shellScript = "\"${PODS_ROOT}/Target Support Files/Pods-TelnyxRTC-TelnyxRTCTests/Pods-TelnyxRTC-TelnyxRTCTests-frameworks.sh\"\n";
 			showEnvVarsInLog = 0;
 		};
-<<<<<<< HEAD
-		4DFBC9B596B116B4869325BA /* [CP] Embed Pods Frameworks */ = {
-=======
 		D9C66B233ED19C98EEE12769 /* [CP] Embed Pods Frameworks */ = {
->>>>>>> dda765ec
 			isa = PBXShellScriptBuildPhase;
 			buildActionMask = 2147483647;
 			files = (
@@ -1021,11 +923,7 @@
 			shellScript = "\"${PODS_ROOT}/Target Support Files/Pods-TelnyxWebRTCDemo/Pods-TelnyxWebRTCDemo-frameworks.sh\"\n";
 			showEnvVarsInLog = 0;
 		};
-<<<<<<< HEAD
-		A6441F2E749FB1CF0F83230B /* [CP] Check Pods Manifest.lock */ = {
-=======
 		DF1CD2146B18392B85C755A4 /* [CP] Check Pods Manifest.lock */ = {
->>>>>>> dda765ec
 			isa = PBXShellScriptBuildPhase;
 			buildActionMask = 2147483647;
 			files = (
@@ -1040,11 +938,46 @@
 			outputFileListPaths = (
 			);
 			outputPaths = (
-<<<<<<< HEAD
+				"$(DERIVED_FILE_DIR)/Pods-TelnyxRTC-TelnyxRTCTests-checkManifestLockResult.txt",
+			);
+			runOnlyForDeploymentPostprocessing = 0;
+			shellPath = /bin/sh;
+			shellScript = "diff \"${PODS_PODFILE_DIR_PATH}/Podfile.lock\" \"${PODS_ROOT}/Manifest.lock\" > /dev/null\nif [ $? != 0 ] ; then\n    # print error to STDERR\n    echo \"error: The sandbox is not in sync with the Podfile.lock. Run 'pod install' or update your CocoaPods installation.\" >&2\n    exit 1\nfi\n# This output is used by Xcode 'outputs' to avoid re-running this script phase.\necho \"SUCCESS\" > \"${SCRIPT_OUTPUT_FILE_0}\"\n";
+			showEnvVarsInLog = 0;
+		};
+		4DFBC9B596B116B4869325BA /* [CP] Embed Pods Frameworks */ = {
+			isa = PBXShellScriptBuildPhase;
+			buildActionMask = 2147483647;
+			files = (
+			);
+			inputFileListPaths = (
+				"${PODS_ROOT}/Target Support Files/Pods-TelnyxWebRTCDemo/Pods-TelnyxWebRTCDemo-frameworks-${CONFIGURATION}-input-files.xcfilelist",
+			);
+			name = "[CP] Embed Pods Frameworks";
+			outputFileListPaths = (
+				"${PODS_ROOT}/Target Support Files/Pods-TelnyxWebRTCDemo/Pods-TelnyxWebRTCDemo-frameworks-${CONFIGURATION}-output-files.xcfilelist",
+			);
+			runOnlyForDeploymentPostprocessing = 0;
+			shellPath = /bin/sh;
+			shellScript = "\"${PODS_ROOT}/Target Support Files/Pods-TelnyxWebRTCDemo/Pods-TelnyxWebRTCDemo-frameworks.sh\"\n";
+			showEnvVarsInLog = 0;
+		};
+		A6441F2E749FB1CF0F83230B /* [CP] Check Pods Manifest.lock */ = {
+			isa = PBXShellScriptBuildPhase;
+			buildActionMask = 2147483647;
+			files = (
+			);
+			inputFileListPaths = (
+			);
+			inputPaths = (
+				"${PODS_PODFILE_DIR_PATH}/Podfile.lock",
+				"${PODS_ROOT}/Manifest.lock",
+			);
+			name = "[CP] Check Pods Manifest.lock";
+			outputFileListPaths = (
+			);
+			outputPaths = (
 				"$(DERIVED_FILE_DIR)/Pods-TelnyxWebRTCDemo-checkManifestLockResult.txt",
-=======
-				"$(DERIVED_FILE_DIR)/Pods-TelnyxRTC-TelnyxRTCTests-checkManifestLockResult.txt",
->>>>>>> dda765ec
 			);
 			runOnlyForDeploymentPostprocessing = 0;
 			shellPath = /bin/sh;
@@ -1375,11 +1308,7 @@
 		};
 		B368BEC925EDDB610032AE52 /* Debug */ = {
 			isa = XCBuildConfiguration;
-<<<<<<< HEAD
-			baseConfigurationReference = A24F2874470BB011C35329BF /* Pods-TelnyxRTC.debug.xcconfig */;
-=======
 			baseConfigurationReference = 60D5AAB469510550FCDD6855 /* Pods-TelnyxRTC.debug.xcconfig */;
->>>>>>> dda765ec
 			buildSettings = {
 				CLANG_ENABLE_MODULES = YES;
 				CODE_SIGN_IDENTITY = "Apple Development";
@@ -1419,11 +1348,7 @@
 		};
 		B368BECA25EDDB610032AE52 /* Release */ = {
 			isa = XCBuildConfiguration;
-<<<<<<< HEAD
-			baseConfigurationReference = 1CFC31024323243A78B6FF38 /* Pods-TelnyxRTC.release.xcconfig */;
-=======
 			baseConfigurationReference = E43EE6E632C375035F6905C8 /* Pods-TelnyxRTC.release.xcconfig */;
->>>>>>> dda765ec
 			buildSettings = {
 				CLANG_ENABLE_MODULES = YES;
 				CODE_SIGN_IDENTITY = "Apple Development";
@@ -1457,11 +1382,7 @@
 		};
 		B368BED925EDDBC90032AE52 /* Debug */ = {
 			isa = XCBuildConfiguration;
-<<<<<<< HEAD
-			baseConfigurationReference = 1D92CD253B4D431ED088D4F4 /* Pods-TelnyxRTC-TelnyxRTCTests.debug.xcconfig */;
-=======
 			baseConfigurationReference = 08E720766DAE6F1986692C70 /* Pods-TelnyxRTC-TelnyxRTCTests.debug.xcconfig */;
->>>>>>> dda765ec
 			buildSettings = {
 				ALWAYS_EMBED_SWIFT_STANDARD_LIBRARIES = "$(inherited)";
 				CODE_SIGN_IDENTITY = "Apple Development";
@@ -1483,11 +1404,7 @@
 		};
 		B368BEDA25EDDBC90032AE52 /* Release */ = {
 			isa = XCBuildConfiguration;
-<<<<<<< HEAD
-			baseConfigurationReference = D09C105E22C21FB4385DF390 /* Pods-TelnyxRTC-TelnyxRTCTests.release.xcconfig */;
-=======
 			baseConfigurationReference = B1531BA4138248C06B648297 /* Pods-TelnyxRTC-TelnyxRTCTests.release.xcconfig */;
->>>>>>> dda765ec
 			buildSettings = {
 				ALWAYS_EMBED_SWIFT_STANDARD_LIBRARIES = "$(inherited)";
 				CODE_SIGN_IDENTITY = "Apple Development";
@@ -1509,11 +1426,7 @@
 		};
 		B368BEFA25EDDD070032AE52 /* Debug */ = {
 			isa = XCBuildConfiguration;
-<<<<<<< HEAD
-			baseConfigurationReference = EBB1BD87F40A6E9D177FCE23 /* Pods-TelnyxWebRTCDemo.debug.xcconfig */;
-=======
 			baseConfigurationReference = 92303460A97DE6C4935464E7 /* Pods-TelnyxWebRTCDemo.debug.xcconfig */;
->>>>>>> dda765ec
 			buildSettings = {
 				ASSETCATALOG_COMPILER_APPICON_NAME = AppIcon;
 				ASSETCATALOG_COMPILER_GLOBAL_ACCENT_COLOR_NAME = AccentColor;
@@ -1542,11 +1455,7 @@
 		};
 		B368BEFB25EDDD070032AE52 /* Release */ = {
 			isa = XCBuildConfiguration;
-<<<<<<< HEAD
-			baseConfigurationReference = 18C24545BA76E74F9F55CBC0 /* Pods-TelnyxWebRTCDemo.release.xcconfig */;
-=======
 			baseConfigurationReference = 0412E032CA694A81DDF28D43 /* Pods-TelnyxWebRTCDemo.release.xcconfig */;
->>>>>>> dda765ec
 			buildSettings = {
 				ASSETCATALOG_COMPILER_APPICON_NAME = AppIcon;
 				ASSETCATALOG_COMPILER_GLOBAL_ACCENT_COLOR_NAME = AccentColor;
