--- conflicted
+++ resolved
@@ -205,7 +205,6 @@
        // This delegate method will be called when the app is in foreground and the Telnyx Client is connected.
     }
 
-<<<<<<< HEAD
     func onPushCall(call: Call) {
        // If you have configured Push Notifications and app is in background or the Telnyx Client is disconnected
        // this delegate method will be called after the push notification is received.
@@ -213,8 +212,7 @@
        self.currentCall = call 
     }
     
-=======
->>>>>>> 48328197
+
     // You can update your UI from here based on the call states.
     // Check that the callId is the same as your current call.
     func onCallStateUpdated(callState: CallState, callId: UUID) {
