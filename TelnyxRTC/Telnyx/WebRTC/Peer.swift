--- conflicted
+++ resolved
@@ -49,7 +49,6 @@
     private var negotiationTimer: Timer?
     private var negotiationEnded: Bool = false
 
-<<<<<<< HEAD
     // WEBRTC STATS
     var onSignalingStateChange: ((RTCSignalingState, RTCPeerConnection) -> Void)?
     var onAddStream: ((RTCMediaStream) -> Void)?
@@ -61,10 +60,8 @@
     var onRemoveIceCandidates: (([RTCIceCandidate]) -> Void)?
     var onDataChannel: ((RTCDataChannel) -> Void)?
 
-=======
     public var isAudioTrackEnabled: Bool {
         if self.connection?.configuration.sdpSemantics == .planB {
-            return self.connection?.senders
                 .compactMap { $0.track as? RTCAudioTrack }
                 .first?.isEnabled ?? false
         } else {
@@ -74,7 +71,6 @@
         }
     }
     
->>>>>>> 6b7a4cd4
     // The `RTCPeerConnectionFactory` is in charge of creating new RTCPeerConnection instances.
     // A new RTCPeerConnection should be created every new call, but the factory is shared.
     private static let factory: RTCPeerConnectionFactory = {
